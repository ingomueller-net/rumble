--- conflicted
+++ resolved
@@ -10,11 +10,8 @@
 It is a type error if there is not exactly one supplied parameter
 for an object or array selector.
 
-<<<<<<< HEAD
-=======
 - [SENR0001] - Serialization error. Function items can not be serialized
 
->>>>>>> 84528706
 - [SPRKIQ0001] - CLI error. Raised when invalid parameters are supplied at launch.
 
 - [SPRKIQ0002] - CLI error. Unimplemented feature error.
