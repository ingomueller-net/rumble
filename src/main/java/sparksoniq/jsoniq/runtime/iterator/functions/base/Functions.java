/*
 * Licensed to the Apache Software Foundation (ASF) under one or more
 * contributor license agreements. See the NOTICE file distributed with
 * this work for additional information regarding copyright ownership.
 * The ASF licenses this file to You under the Apache License, Version 2.0
 * (the "License"); you may not use this file except in compliance with
 * the License. You may obtain a copy of the License at
 *
 * http://www.apache.org/licenses/LICENSE-2.0
 *
 * Unless required by applicable law or agreed to in writing, software
 * distributed under the License is distributed on an "AS IS" BASIS,
 * WITHOUT WARRANTIES OR CONDITIONS OF ANY KIND, either express or implied.
 * See the License for the specific language governing permissions and
 * limitations under the License.
 *
 * Authors: Stefan Irimescu, Can Berker Cikis
 *
 */

package sparksoniq.jsoniq.runtime.iterator.functions.base;

import sparksoniq.exceptions.DuplicateFunctionIdentifierException;
import sparksoniq.exceptions.SparksoniqRuntimeException;
import sparksoniq.jsoniq.compiler.translator.metadata.ExpressionMetadata;
import sparksoniq.jsoniq.item.FunctionItem;
import sparksoniq.jsoniq.runtime.iterator.RuntimeIterator;
<<<<<<< HEAD
import sparksoniq.jsoniq.runtime.iterator.functions.binaries.HexBinaryFunctionIterator;
=======
import sparksoniq.jsoniq.runtime.iterator.functions.NullFunctionIterator;
import sparksoniq.jsoniq.runtime.iterator.functions.FunctionItemCallIterator;
import sparksoniq.jsoniq.runtime.iterator.functions.arrays.ArrayDescendantFunctionIterator;
import sparksoniq.jsoniq.runtime.iterator.functions.arrays.ArrayFlattenFunctionIterator;
import sparksoniq.jsoniq.runtime.iterator.functions.arrays.ArrayMembersFunctionIterator;
import sparksoniq.jsoniq.runtime.iterator.functions.arrays.ArraySizeFunctionIterator;
import sparksoniq.jsoniq.runtime.iterator.functions.binaries.Base64BinaryFunctionIterator;
import sparksoniq.jsoniq.runtime.iterator.functions.binaries.HexBinaryFunctionIterator;
import sparksoniq.jsoniq.runtime.iterator.functions.booleans.BooleanFunctionIterator;
import sparksoniq.jsoniq.runtime.iterator.functions.context.LastFunctionIterator;
import sparksoniq.jsoniq.runtime.iterator.functions.context.PositionFunctionIterator;
import sparksoniq.jsoniq.runtime.iterator.functions.datetime.DateFunctionIterator;
import sparksoniq.jsoniq.runtime.iterator.functions.datetime.DateTimeFunctionIterator;
import sparksoniq.jsoniq.runtime.iterator.functions.datetime.TimeFunctionIterator;
import sparksoniq.jsoniq.runtime.iterator.functions.datetime.components.AdjustDateTimeToTimezone;
import sparksoniq.jsoniq.runtime.iterator.functions.datetime.components.AdjustDateToTimezone;
import sparksoniq.jsoniq.runtime.iterator.functions.datetime.components.AdjustTimeToTimezone;
import sparksoniq.jsoniq.runtime.iterator.functions.datetime.components.DayFromDateFunctionIterator;
import sparksoniq.jsoniq.runtime.iterator.functions.datetime.components.DayFromDateTimeFunctionIterator;
import sparksoniq.jsoniq.runtime.iterator.functions.datetime.components.HoursFromDateTimeFunctionIterator;
import sparksoniq.jsoniq.runtime.iterator.functions.datetime.components.HoursFromTimeFunctionIterator;
import sparksoniq.jsoniq.runtime.iterator.functions.datetime.components.MinutesFromDateTimeFunctionIterator;
import sparksoniq.jsoniq.runtime.iterator.functions.datetime.components.MinutesFromTimeFunctionIterator;
import sparksoniq.jsoniq.runtime.iterator.functions.datetime.components.MonthFromDateFunctionIterator;
import sparksoniq.jsoniq.runtime.iterator.functions.datetime.components.MonthFromDateTimeFunctionIterator;
import sparksoniq.jsoniq.runtime.iterator.functions.datetime.components.SecondsFromDateTimeFunctionIterator;
import sparksoniq.jsoniq.runtime.iterator.functions.datetime.components.SecondsFromTimeFunctionIterator;
import sparksoniq.jsoniq.runtime.iterator.functions.datetime.components.TimezoneFromDateFunctionIterator;
import sparksoniq.jsoniq.runtime.iterator.functions.datetime.components.TimezoneFromDateTimeFunctionIterator;
import sparksoniq.jsoniq.runtime.iterator.functions.datetime.components.TimezoneFromTimeFunctionIterator;
import sparksoniq.jsoniq.runtime.iterator.functions.datetime.components.YearFromDateFunctionIterator;
import sparksoniq.jsoniq.runtime.iterator.functions.datetime.components.YearFromDateTimeFunctionIterator;
import sparksoniq.jsoniq.runtime.iterator.functions.durations.DayTimeDurationFunctionIterator;
import sparksoniq.jsoniq.runtime.iterator.functions.durations.DurationFunctionIterator;
import sparksoniq.jsoniq.runtime.iterator.functions.durations.YearMonthDurationFunctionIterator;
import sparksoniq.jsoniq.runtime.iterator.functions.durations.components.DaysFromDurationFunctionIterator;
import sparksoniq.jsoniq.runtime.iterator.functions.durations.components.HoursFromDurationFunctionIterator;
import sparksoniq.jsoniq.runtime.iterator.functions.durations.components.MinutesFromDurationFunctionIterator;
import sparksoniq.jsoniq.runtime.iterator.functions.durations.components.MonthsFromDurationFunctionIterator;
import sparksoniq.jsoniq.runtime.iterator.functions.durations.components.SecondsFromDurationFunctionIterator;
import sparksoniq.jsoniq.runtime.iterator.functions.durations.components.YearsFromDurationFunctionIterator;
import sparksoniq.jsoniq.runtime.iterator.functions.io.JsonDocFunctionIterator;
import sparksoniq.jsoniq.runtime.iterator.functions.numerics.AbsFunctionIterator;
import sparksoniq.jsoniq.runtime.iterator.functions.numerics.CeilingFunctionIterator;
import sparksoniq.jsoniq.runtime.iterator.functions.numerics.FloorFunctionIterator;
import sparksoniq.jsoniq.runtime.iterator.functions.numerics.PiFunctionIterator;
import sparksoniq.jsoniq.runtime.iterator.functions.numerics.RoundFunctionIterator;
import sparksoniq.jsoniq.runtime.iterator.functions.numerics.RoundHalfToEvenFunctionIterator;
import sparksoniq.jsoniq.runtime.iterator.functions.numerics.exponential.Exp10FunctionIterator;
import sparksoniq.jsoniq.runtime.iterator.functions.numerics.exponential.ExpFunctionIterator;
import sparksoniq.jsoniq.runtime.iterator.functions.numerics.exponential.Log10FunctionIterator;
import sparksoniq.jsoniq.runtime.iterator.functions.numerics.exponential.LogFunctionIterator;
import sparksoniq.jsoniq.runtime.iterator.functions.numerics.exponential.PowFunctionIterator;
import sparksoniq.jsoniq.runtime.iterator.functions.numerics.exponential.SqrtFunctionIterator;
import sparksoniq.jsoniq.runtime.iterator.functions.numerics.trigonometric.ACosFunctionIterator;
import sparksoniq.jsoniq.runtime.iterator.functions.numerics.trigonometric.ASinFunctionIterator;
import sparksoniq.jsoniq.runtime.iterator.functions.numerics.trigonometric.ATan2FunctionIterator;
import sparksoniq.jsoniq.runtime.iterator.functions.numerics.trigonometric.ATanFunctionIterator;
import sparksoniq.jsoniq.runtime.iterator.functions.numerics.trigonometric.CosFunctionIterator;
import sparksoniq.jsoniq.runtime.iterator.functions.numerics.trigonometric.SinFunctionIterator;
import sparksoniq.jsoniq.runtime.iterator.functions.numerics.trigonometric.TanFunctionIterator;
import sparksoniq.jsoniq.runtime.iterator.functions.object.ObjectAccumulateFunctionIterator;
import sparksoniq.jsoniq.runtime.iterator.functions.object.ObjectDescendantFunctionIterator;
import sparksoniq.jsoniq.runtime.iterator.functions.object.ObjectDescendantPairsFunctionIterator;
import sparksoniq.jsoniq.runtime.iterator.functions.object.ObjectIntersectFunctionIterator;
import sparksoniq.jsoniq.runtime.iterator.functions.object.ObjectKeysFunctionIterator;
import sparksoniq.jsoniq.runtime.iterator.functions.object.ObjectProjectFunctionIterator;
import sparksoniq.jsoniq.runtime.iterator.functions.object.ObjectRemoveKeysFunctionIterator;
import sparksoniq.jsoniq.runtime.iterator.functions.object.ObjectValuesFunctionIterator;
import sparksoniq.jsoniq.runtime.iterator.functions.sequences.aggregate.AvgFunctionIterator;
import sparksoniq.jsoniq.runtime.iterator.functions.sequences.aggregate.CountFunctionIterator;
import sparksoniq.jsoniq.runtime.iterator.functions.sequences.aggregate.MaxFunctionIterator;
import sparksoniq.jsoniq.runtime.iterator.functions.sequences.aggregate.MinFunctionIterator;
import sparksoniq.jsoniq.runtime.iterator.functions.sequences.aggregate.SumFunctionIterator;
import sparksoniq.jsoniq.runtime.iterator.functions.sequences.cardinality.ExactlyOneIterator;
import sparksoniq.jsoniq.runtime.iterator.functions.sequences.cardinality.OneOrMoreIterator;
import sparksoniq.jsoniq.runtime.iterator.functions.sequences.cardinality.ZeroOrOneIterator;
import sparksoniq.jsoniq.runtime.iterator.functions.sequences.general.EmptyFunctionIterator;
import sparksoniq.jsoniq.runtime.iterator.functions.sequences.general.ExistsFunctionIterator;
import sparksoniq.jsoniq.runtime.iterator.functions.sequences.general.HeadFunctionIterator;
import sparksoniq.jsoniq.runtime.iterator.functions.sequences.general.InsertBeforeFunctionIterator;
import sparksoniq.jsoniq.runtime.iterator.functions.sequences.general.RemoveFunctionIterator;
import sparksoniq.jsoniq.runtime.iterator.functions.sequences.general.ReverseFunctionIterator;
import sparksoniq.jsoniq.runtime.iterator.functions.sequences.general.SubsequenceFunctionIterator;
import sparksoniq.jsoniq.runtime.iterator.functions.sequences.general.TailFunctionIterator;
import sparksoniq.jsoniq.runtime.iterator.functions.sequences.value.DeepEqualFunctionIterator;
import sparksoniq.jsoniq.runtime.iterator.functions.sequences.value.DistinctValuesFunctionIterator;
import sparksoniq.jsoniq.runtime.iterator.functions.sequences.value.IndexOfFunctionIterator;
import sparksoniq.jsoniq.runtime.iterator.functions.strings.ConcatFunctionIterator;
import sparksoniq.jsoniq.runtime.iterator.functions.strings.ContainsFunctionIterator;
>>>>>>> eca04ee3
import sparksoniq.jsoniq.runtime.iterator.functions.strings.EndsWithFunctionIterator;
import sparksoniq.jsoniq.runtime.iterator.operational.TypePromotionIterator;
import sparksoniq.jsoniq.runtime.metadata.IteratorMetadata;
import sparksoniq.semantics.types.ItemType;
import sparksoniq.semantics.types.ItemTypes;
import sparksoniq.semantics.types.SequenceType;
import sparksoniq.spark.iterator.function.ParallelizeFunctionIterator;
<<<<<<< HEAD

import java.io.IOException;
import java.lang.reflect.Constructor;
import java.util.Arrays;
import java.util.Collections;
import java.util.HashMap;
import java.util.List;
import java.util.Map;
=======
import sparksoniq.spark.iterator.function.ParquetFileFunctionIterator;
import sparksoniq.spark.iterator.function.ParseJsonFunctionIterator;
import sparksoniq.spark.iterator.function.ParseTextFunctionIterator;
>>>>>>> eca04ee3

import java.io.ByteArrayInputStream;
import java.io.ByteArrayOutputStream;
import java.io.ObjectInputStream;
import java.io.ObjectOutputStream;

<<<<<<< HEAD
import static sparksoniq.jsoniq.runtime.iterator.functions.base.Functions.FunctionNames.endsWithFunction;
import static sparksoniq.jsoniq.runtime.iterator.functions.base.Functions.FunctionNames.hexBinaryFunction;
import static sparksoniq.jsoniq.runtime.iterator.functions.base.Functions.FunctionNames.parallelizeFunction1;
import static sparksoniq.jsoniq.runtime.iterator.functions.base.Functions.FunctionNames.parallelizeFunction2;

=======
import static sparksoniq.jsoniq.runtime.iterator.functions.base.Functions.FunctionNames.ABS;
import static sparksoniq.jsoniq.runtime.iterator.functions.base.Functions.FunctionNames.ACCUMULATE;
import static sparksoniq.jsoniq.runtime.iterator.functions.base.Functions.FunctionNames.ACOS;
import static sparksoniq.jsoniq.runtime.iterator.functions.base.Functions.FunctionNames.ADJUSTDATETIMETOTIMEZONE;
import static sparksoniq.jsoniq.runtime.iterator.functions.base.Functions.FunctionNames.ADJUSTDATETOTIMEZONE;
import static sparksoniq.jsoniq.runtime.iterator.functions.base.Functions.FunctionNames.ADJUSTTIMETOTIMEZONE;
import static sparksoniq.jsoniq.runtime.iterator.functions.base.Functions.FunctionNames.ASIN;
import static sparksoniq.jsoniq.runtime.iterator.functions.base.Functions.FunctionNames.ATAN;
import static sparksoniq.jsoniq.runtime.iterator.functions.base.Functions.FunctionNames.ATAN2;
import static sparksoniq.jsoniq.runtime.iterator.functions.base.Functions.FunctionNames.AVG;
import static sparksoniq.jsoniq.runtime.iterator.functions.base.Functions.FunctionNames.BASE64BINARY;
import static sparksoniq.jsoniq.runtime.iterator.functions.base.Functions.FunctionNames.BOOLEAN;
import static sparksoniq.jsoniq.runtime.iterator.functions.base.Functions.FunctionNames.CEILING;
import static sparksoniq.jsoniq.runtime.iterator.functions.base.Functions.FunctionNames.CONCAT;
import static sparksoniq.jsoniq.runtime.iterator.functions.base.Functions.FunctionNames.CONTAINS;
import static sparksoniq.jsoniq.runtime.iterator.functions.base.Functions.FunctionNames.COS;
import static sparksoniq.jsoniq.runtime.iterator.functions.base.Functions.FunctionNames.COUNT;
import static sparksoniq.jsoniq.runtime.iterator.functions.base.Functions.FunctionNames.DATE;
import static sparksoniq.jsoniq.runtime.iterator.functions.base.Functions.FunctionNames.DATETIME;
import static sparksoniq.jsoniq.runtime.iterator.functions.base.Functions.FunctionNames.DAYFROMDATE;
import static sparksoniq.jsoniq.runtime.iterator.functions.base.Functions.FunctionNames.DAYFROMDATETIME;
import static sparksoniq.jsoniq.runtime.iterator.functions.base.Functions.FunctionNames.DAYSFROMDURATION;
import static sparksoniq.jsoniq.runtime.iterator.functions.base.Functions.FunctionNames.DAYTIMEDURATION;
import static sparksoniq.jsoniq.runtime.iterator.functions.base.Functions.FunctionNames.DEEPEQUAL;
import static sparksoniq.jsoniq.runtime.iterator.functions.base.Functions.FunctionNames.DESCENDANTARRAYS;
import static sparksoniq.jsoniq.runtime.iterator.functions.base.Functions.FunctionNames.DESCENDANTOBJECTS;
import static sparksoniq.jsoniq.runtime.iterator.functions.base.Functions.FunctionNames.DESCENDANTPAIRS;
import static sparksoniq.jsoniq.runtime.iterator.functions.base.Functions.FunctionNames.DISTINCTVALUES;
import static sparksoniq.jsoniq.runtime.iterator.functions.base.Functions.FunctionNames.DURATION;
import static sparksoniq.jsoniq.runtime.iterator.functions.base.Functions.FunctionNames.EMPTY;
import static sparksoniq.jsoniq.runtime.iterator.functions.base.Functions.FunctionNames.ENDSWITH;
import static sparksoniq.jsoniq.runtime.iterator.functions.base.Functions.FunctionNames.EXACTLYONE;
import static sparksoniq.jsoniq.runtime.iterator.functions.base.Functions.FunctionNames.EXISTS;
import static sparksoniq.jsoniq.runtime.iterator.functions.base.Functions.FunctionNames.EXP;
import static sparksoniq.jsoniq.runtime.iterator.functions.base.Functions.FunctionNames.EXP10;
import static sparksoniq.jsoniq.runtime.iterator.functions.base.Functions.FunctionNames.FLATTEN;
import static sparksoniq.jsoniq.runtime.iterator.functions.base.Functions.FunctionNames.FLOOR;
import static sparksoniq.jsoniq.runtime.iterator.functions.base.Functions.FunctionNames.HEAD;
import static sparksoniq.jsoniq.runtime.iterator.functions.base.Functions.FunctionNames.HEXBINARY;
import static sparksoniq.jsoniq.runtime.iterator.functions.base.Functions.FunctionNames.HOURSFROMDATETIME;
import static sparksoniq.jsoniq.runtime.iterator.functions.base.Functions.FunctionNames.HOURSFROMDURATION;
import static sparksoniq.jsoniq.runtime.iterator.functions.base.Functions.FunctionNames.HOURSFROMTIME;
import static sparksoniq.jsoniq.runtime.iterator.functions.base.Functions.FunctionNames.INDEXOF;
import static sparksoniq.jsoniq.runtime.iterator.functions.base.Functions.FunctionNames.INSERTBEFORE;
import static sparksoniq.jsoniq.runtime.iterator.functions.base.Functions.FunctionNames.INTERSECT;
import static sparksoniq.jsoniq.runtime.iterator.functions.base.Functions.FunctionNames.JSON_DOC;
import static sparksoniq.jsoniq.runtime.iterator.functions.base.Functions.FunctionNames.JSON_FILE;
import static sparksoniq.jsoniq.runtime.iterator.functions.base.Functions.FunctionNames.KEYS;
import static sparksoniq.jsoniq.runtime.iterator.functions.base.Functions.FunctionNames.LAST;
import static sparksoniq.jsoniq.runtime.iterator.functions.base.Functions.FunctionNames.LOG;
import static sparksoniq.jsoniq.runtime.iterator.functions.base.Functions.FunctionNames.LOG10;
import static sparksoniq.jsoniq.runtime.iterator.functions.base.Functions.FunctionNames.MATCHES;
import static sparksoniq.jsoniq.runtime.iterator.functions.base.Functions.FunctionNames.MAX;
import static sparksoniq.jsoniq.runtime.iterator.functions.base.Functions.FunctionNames.MEMBERS;
import static sparksoniq.jsoniq.runtime.iterator.functions.base.Functions.FunctionNames.MIN;
import static sparksoniq.jsoniq.runtime.iterator.functions.base.Functions.FunctionNames.MINUTESFROMDATETIME;
import static sparksoniq.jsoniq.runtime.iterator.functions.base.Functions.FunctionNames.MINUTESFROMDURATION;
import static sparksoniq.jsoniq.runtime.iterator.functions.base.Functions.FunctionNames.MINUTESFROMTIME;
import static sparksoniq.jsoniq.runtime.iterator.functions.base.Functions.FunctionNames.MONTHFROMDATE;
import static sparksoniq.jsoniq.runtime.iterator.functions.base.Functions.FunctionNames.MONTHFROMDATETIME;
import static sparksoniq.jsoniq.runtime.iterator.functions.base.Functions.FunctionNames.MONTHSFROMDURATION;
import static sparksoniq.jsoniq.runtime.iterator.functions.base.Functions.FunctionNames.NORMALIZESPACE;
import static sparksoniq.jsoniq.runtime.iterator.functions.base.Functions.FunctionNames.NULL;
import static sparksoniq.jsoniq.runtime.iterator.functions.base.Functions.FunctionNames.ONEORMORE;
import static sparksoniq.jsoniq.runtime.iterator.functions.base.Functions.FunctionNames.PARALLELIZE;
import static sparksoniq.jsoniq.runtime.iterator.functions.base.Functions.FunctionNames.PARQUET_FILE;
import static sparksoniq.jsoniq.runtime.iterator.functions.base.Functions.FunctionNames.PI;
import static sparksoniq.jsoniq.runtime.iterator.functions.base.Functions.FunctionNames.POSITION;
import static sparksoniq.jsoniq.runtime.iterator.functions.base.Functions.FunctionNames.POW;
import static sparksoniq.jsoniq.runtime.iterator.functions.base.Functions.FunctionNames.PROJECT;
import static sparksoniq.jsoniq.runtime.iterator.functions.base.Functions.FunctionNames.REMOVE;
import static sparksoniq.jsoniq.runtime.iterator.functions.base.Functions.FunctionNames.REMOVEKEYS;
import static sparksoniq.jsoniq.runtime.iterator.functions.base.Functions.FunctionNames.REVERSE;
import static sparksoniq.jsoniq.runtime.iterator.functions.base.Functions.FunctionNames.ROUND;
import static sparksoniq.jsoniq.runtime.iterator.functions.base.Functions.FunctionNames.ROUNDHALFTOEVEN;
import static sparksoniq.jsoniq.runtime.iterator.functions.base.Functions.FunctionNames.SECONDSFROMDATETIME;
import static sparksoniq.jsoniq.runtime.iterator.functions.base.Functions.FunctionNames.SECONDSFROMDURATION;
import static sparksoniq.jsoniq.runtime.iterator.functions.base.Functions.FunctionNames.SECONDSFROMTIME;
import static sparksoniq.jsoniq.runtime.iterator.functions.base.Functions.FunctionNames.SIN;
import static sparksoniq.jsoniq.runtime.iterator.functions.base.Functions.FunctionNames.SIZE;
import static sparksoniq.jsoniq.runtime.iterator.functions.base.Functions.FunctionNames.SQRT;
import static sparksoniq.jsoniq.runtime.iterator.functions.base.Functions.FunctionNames.STARTSWITH;
import static sparksoniq.jsoniq.runtime.iterator.functions.base.Functions.FunctionNames.STRINGJOIN;
import static sparksoniq.jsoniq.runtime.iterator.functions.base.Functions.FunctionNames.STRINGLENGTH;
import static sparksoniq.jsoniq.runtime.iterator.functions.base.Functions.FunctionNames.SUBSEQUENCE;
import static sparksoniq.jsoniq.runtime.iterator.functions.base.Functions.FunctionNames.SUBSTRING;
import static sparksoniq.jsoniq.runtime.iterator.functions.base.Functions.FunctionNames.SUBSTRING_AFTER;
import static sparksoniq.jsoniq.runtime.iterator.functions.base.Functions.FunctionNames.SUBSTRING_BEFORE;
import static sparksoniq.jsoniq.runtime.iterator.functions.base.Functions.FunctionNames.SUM;
import static sparksoniq.jsoniq.runtime.iterator.functions.base.Functions.FunctionNames.TAIL;
import static sparksoniq.jsoniq.runtime.iterator.functions.base.Functions.FunctionNames.TAN;
import static sparksoniq.jsoniq.runtime.iterator.functions.base.Functions.FunctionNames.TEXT_FILE;
import static sparksoniq.jsoniq.runtime.iterator.functions.base.Functions.FunctionNames.TIME;
import static sparksoniq.jsoniq.runtime.iterator.functions.base.Functions.FunctionNames.TIMEZONEFROMDATE;
import static sparksoniq.jsoniq.runtime.iterator.functions.base.Functions.FunctionNames.TIMEZONEFROMDATETIME;
import static sparksoniq.jsoniq.runtime.iterator.functions.base.Functions.FunctionNames.TIMEZONEFROMTIME;
import static sparksoniq.jsoniq.runtime.iterator.functions.base.Functions.FunctionNames.TOKENIZE;
import static sparksoniq.jsoniq.runtime.iterator.functions.base.Functions.FunctionNames.VALUES;
import static sparksoniq.jsoniq.runtime.iterator.functions.base.Functions.FunctionNames.YEARFROMDATE;
import static sparksoniq.jsoniq.runtime.iterator.functions.base.Functions.FunctionNames.YEARFROMDATETIME;
import static sparksoniq.jsoniq.runtime.iterator.functions.base.Functions.FunctionNames.YEARMONTHDURATION;
import static sparksoniq.jsoniq.runtime.iterator.functions.base.Functions.FunctionNames.YEARSFROMDURATION;
import static sparksoniq.jsoniq.runtime.iterator.functions.base.Functions.FunctionNames.ZEROORONE;
>>>>>>> eca04ee3

public class Functions {
    private static final HashMap<FunctionIdentifier, BuiltinFunction> builtInFunctions;
    private static HashMap<FunctionIdentifier, FunctionItem> userDefinedFunctions;

    private static final Map<String, ItemType> itemTypes;

    static {
        itemTypes = new HashMap<>();
        itemTypes.put("string", new ItemType(ItemTypes.StringItem));
        itemTypes.put("hexBinary", new ItemType(ItemTypes.HexBinaryItem));
        itemTypes.put("boolean", new ItemType(ItemTypes.BooleanItem));
        itemTypes.put("item", new ItemType(ItemTypes.Item));
        itemTypes.put("integer", new ItemType(ItemTypes.IntegerItem));
    }

    private static final Map<String, SequenceType> sequenceTypes;
    static {
        sequenceTypes = new HashMap<>();
        sequenceTypes.put("string", new SequenceType(itemTypes.get("string"), SequenceType.Arity.One));
        sequenceTypes.put("string?", new SequenceType(itemTypes.get("string"), SequenceType.Arity.OneOrZero));
        sequenceTypes.put("boolean", new SequenceType(itemTypes.get("boolean"), SequenceType.Arity.One));
        sequenceTypes.put("boolean?", new SequenceType(itemTypes.get("boolean"), SequenceType.Arity.OneOrZero));
        sequenceTypes.put("hexBinary", new SequenceType(itemTypes.get("hexBinary"), SequenceType.Arity.One));
        sequenceTypes.put("hexBinary?", new SequenceType(itemTypes.get("hexBinary"), SequenceType.Arity.OneOrZero));
        sequenceTypes.put("item*", new SequenceType(itemTypes.get("item"), SequenceType.Arity.ZeroOrMore));
        sequenceTypes.put("integer", new SequenceType(itemTypes.get("integer"), SequenceType.Arity.One));
    }


    static {
        userDefinedFunctions = new HashMap<>();
        builtInFunctions = new HashMap<>();

<<<<<<< HEAD
        builtInFunctions.put(hexBinaryFunction.getIdentifier(), hexBinaryFunction);
        builtInFunctions.put(endsWithFunction.getIdentifier(), endsWithFunction);

        // builtInFunctions.put(new FunctionIdentifier(JSON_FILE, 1), ParseJsonFunctionIterator.class);
        // builtInFunctions.put(new FunctionIdentifier(JSON_FILE, 2), ParseJsonFunctionIterator.class);
        // builtInFunctions.put(new FunctionIdentifier(TEXT_FILE, 1), ParseTextFunctionIterator.class);
        // builtInFunctions.put(new FunctionIdentifier(TEXT_FILE, 2), ParseTextFunctionIterator.class);
        builtInFunctions.put(parallelizeFunction1.getIdentifier(), parallelizeFunction1);
        builtInFunctions.put(parallelizeFunction2.getIdentifier(), parallelizeFunction2);
        // builtInFunctions.put(new FunctionIdentifier(COUNT, 1), CountFunctionIterator.class);
        //
        // builtInFunctions.put(new FunctionIdentifier(BOOLEAN, 1), BooleanFunctionIterator.class);
        //
        // builtInFunctions.put(new FunctionIdentifier(MIN, 1), MinFunctionIterator.class);
        // builtInFunctions.put(new FunctionIdentifier(MAX, 1), MaxFunctionIterator.class);
        // builtInFunctions.put(new FunctionIdentifier(SUM, 1), SumFunctionIterator.class);
        // builtInFunctions.put(new FunctionIdentifier(SUM, 2), SumFunctionIterator.class);
        // builtInFunctions.put(new FunctionIdentifier(AVG, 1), AvgFunctionIterator.class);
        //
        // builtInFunctions.put(new FunctionIdentifier(EMPTY, 1), EmptyFunctionIterator.class);
        // builtInFunctions.put(new FunctionIdentifier(EXISTS, 1), ExistsFunctionIterator.class);
        // builtInFunctions.put(new FunctionIdentifier(HEAD, 1), HeadFunctionIterator.class);
        // builtInFunctions.put(new FunctionIdentifier(TAIL, 1), TailFunctionIterator.class);
        // builtInFunctions.put(new FunctionIdentifier(INSERTBEFORE, 3), InsertBeforeFunctionIterator.class);
        // builtInFunctions.put(new FunctionIdentifier(REMOVE, 2), RemoveFunctionIterator.class);
        // builtInFunctions.put(new FunctionIdentifier(REVERSE, 1), ReverseFunctionIterator.class);
        // builtInFunctions.put(new FunctionIdentifier(SUBSEQUENCE, 2), SubsequenceFunctionIterator.class);
        // builtInFunctions.put(new FunctionIdentifier(SUBSEQUENCE, 3), SubsequenceFunctionIterator.class);
        //
        // builtInFunctions.put(new FunctionIdentifier(ZEROORONE, 1), ZeroOrOneIterator.class);
        // builtInFunctions.put(new FunctionIdentifier(ONEORMORE, 1), OneOrMoreIterator.class);
        // builtInFunctions.put(new FunctionIdentifier(EXACTLYONE, 1), ExactlyOneIterator.class);
        //
        // builtInFunctions.put(new FunctionIdentifier(DISTINCTVALUES, 1), DistinctValuesFunctionIterator.class);
        // builtInFunctions.put(new FunctionIdentifier(INDEXOF, 2), IndexOfFunctionIterator.class);
        // builtInFunctions.put(new FunctionIdentifier(DEEPEQUAL, 2), DeepEqualFunctionIterator.class);
        //
        // builtInFunctions.put(new FunctionIdentifier(ABS, 1), AbsFunctionIterator.class);
        // builtInFunctions.put(new FunctionIdentifier(CEILING, 1), CeilingFunctionIterator.class);
        // builtInFunctions.put(new FunctionIdentifier(FLOOR, 1), FloorFunctionIterator.class);
        // builtInFunctions.put(new FunctionIdentifier(ROUND, 1), RoundFunctionIterator.class);
        // builtInFunctions.put(new FunctionIdentifier(ROUND, 2), RoundFunctionIterator.class);
        // builtInFunctions.put(new FunctionIdentifier(ROUNDHALFTOEVEN, 1), RoundHalfToEvenFunctionIterator.class);
        // builtInFunctions.put(new FunctionIdentifier(ROUNDHALFTOEVEN, 2), RoundHalfToEvenFunctionIterator.class);
        //
        // builtInFunctions.put(new FunctionIdentifier(PI, 0), PiFunctionIterator.class);
        // builtInFunctions.put(new FunctionIdentifier(EXP, 1), ExpFunctionIterator.class);
        // builtInFunctions.put(new FunctionIdentifier(EXP10, 1), Exp10FunctionIterator.class);
        // builtInFunctions.put(new FunctionIdentifier(LOG, 1), LogFunctionIterator.class);
        // builtInFunctions.put(new FunctionIdentifier(LOG10, 1), Log10FunctionIterator.class);
        // builtInFunctions.put(new FunctionIdentifier(POW, 2), PowFunctionIterator.class);
        // builtInFunctions.put(new FunctionIdentifier(SQRT, 1), SqrtFunctionIterator.class);
        // builtInFunctions.put(new FunctionIdentifier(SIN, 1), SinFunctionIterator.class);
        // builtInFunctions.put(new FunctionIdentifier(COS, 1), CosFunctionIterator.class);
        // builtInFunctions.put(new FunctionIdentifier(TAN, 1), TanFunctionIterator.class);
        // builtInFunctions.put(new FunctionIdentifier(ASIN, 1), ASinFunctionIterator.class);
        // builtInFunctions.put(new FunctionIdentifier(ACOS, 1), ACosFunctionIterator.class);
        // builtInFunctions.put(new FunctionIdentifier(ATAN, 1), ATanFunctionIterator.class);
        // builtInFunctions.put(new FunctionIdentifier(ATAN2, 2), ATan2FunctionIterator.class);
        //
        // builtInFunctions.put(new FunctionIdentifier(SUBSTRING, 2), SubstringFunctionIterator.class);
        // builtInFunctions.put(new FunctionIdentifier(SUBSTRING, 3), SubstringFunctionIterator.class);
        // builtInFunctions.put(new FunctionIdentifier(SUBSTRING_BEFORE, 2), SubstringBeforeFunctionIterator.class);
        // builtInFunctions.put(new FunctionIdentifier(SUBSTRING_AFTER, 2), SubstringAfterFunctionIterator.class);
        // for (int i = 0; i <= 100; i++)
        // builtInFunctions.put(new FunctionIdentifier(CONCAT, i), ConcatFunctionIterator.class);
        //
        // builtInFunctions.put(new FunctionIdentifier(ENDSWITH, 2), EndsWithFunctionIterator.class);
        // builtInFunctions.put(new FunctionIdentifier(STRINGJOIN, 1), StringJoinFunction.class);
        // builtInFunctions.put(new FunctionIdentifier(STRINGJOIN, 2), StringJoinFunction.class);
        // builtInFunctions.put(new FunctionIdentifier(STRINGLENGTH, 1), StringLengthFunctionIterator.class);
        // builtInFunctions.put(new FunctionIdentifier(TOKENIZE, 1), TokenizeFunctionIterator.class);
        // builtInFunctions.put(new FunctionIdentifier(TOKENIZE, 2), TokenizeFunctionIterator.class);
        // builtInFunctions.put(new FunctionIdentifier(STARTSWITH, 2), StartsWithFunctionIterator.class);
        // builtInFunctions.put(new FunctionIdentifier(MATCHES, 2), MatchesFunctionIterator.class);
        // builtInFunctions.put(new FunctionIdentifier(CONTAINS, 2), ContainsFunctionIterator.class);
        // builtInFunctions.put(new FunctionIdentifier(HEXBINARY, 1), HexBinaryFunctionIterator.class);
        // builtInFunctions.put(new FunctionIdentifier(NORMALIZESPACE, 1), NormalizeSpaceFunctionIterator.class);
        //
        // builtInFunctions.put(new FunctionIdentifier(KEYS, 1), ObjectKeysFunctionIterator.class);
        // builtInFunctions.put(new FunctionIdentifier(MEMBERS, 1), ArrayMembersFunctionIterator.class);
        // builtInFunctions.put(new FunctionIdentifier(NULL, 0), NullFunctionIterator.class);
        // builtInFunctions.put(new FunctionIdentifier(SIZE, 1), ArraySizeFunctionIterator.class);
        // builtInFunctions.put(new FunctionIdentifier(ACCUMULATE, 1), ObjectAccumulateFunctionIterator.class);
        // builtInFunctions.put(new FunctionIdentifier(DESCENDANTARRAYS, 1), ArrayDescendantFunctionIterator.class);
        // builtInFunctions.put(new FunctionIdentifier(DESCENDANTOBJECTS, 1), ObjectDescendantFunctionIterator.class);
        // builtInFunctions.put(new FunctionIdentifier(DESCENDANTPAIRS, 1),
        // ObjectDescendantPairsFunctionIterator.class);
        // builtInFunctions.put(new FunctionIdentifier(FLATTEN, 1), ArrayFlattenFunctionIterator.class);
        // builtInFunctions.put(new FunctionIdentifier(INTERSECT, 1), ObjectIntersectFunctionIterator.class);
        // builtInFunctions.put(new FunctionIdentifier(PROJECT, 2), ObjectProjectFunctionIterator.class);
        // builtInFunctions.put(new FunctionIdentifier(REMOVEKEYS, 2), ObjectRemoveKeysFunctionIterator.class);
        // builtInFunctions.put(new FunctionIdentifier(VALUES, 1), ObjectValuesFunctionIterator.class);
=======
        builtInFunctions.put(new FunctionIdentifier(POSITION, 0), PositionFunctionIterator.class);
        builtInFunctions.put(new FunctionIdentifier(LAST, 0), LastFunctionIterator.class);

        builtInFunctions.put(new FunctionIdentifier(JSON_FILE, 1), ParseJsonFunctionIterator.class);
        builtInFunctions.put(new FunctionIdentifier(JSON_FILE, 2), ParseJsonFunctionIterator.class);
        builtInFunctions.put(new FunctionIdentifier(JSON_DOC, 1), JsonDocFunctionIterator.class);
        builtInFunctions.put(new FunctionIdentifier(TEXT_FILE, 1), ParseTextFunctionIterator.class);
        builtInFunctions.put(new FunctionIdentifier(TEXT_FILE, 2), ParseTextFunctionIterator.class);
        builtInFunctions.put(new FunctionIdentifier(PARALLELIZE, 1), ParallelizeFunctionIterator.class);
        builtInFunctions.put(new FunctionIdentifier(PARALLELIZE, 2), ParallelizeFunctionIterator.class);
        builtInFunctions.put(new FunctionIdentifier(PARQUET_FILE, 1), ParquetFileFunctionIterator.class);
        builtInFunctions.put(new FunctionIdentifier(COUNT, 1), CountFunctionIterator.class);

        builtInFunctions.put(new FunctionIdentifier(BOOLEAN, 1), BooleanFunctionIterator.class);

        builtInFunctions.put(new FunctionIdentifier(MIN, 1), MinFunctionIterator.class);
        builtInFunctions.put(new FunctionIdentifier(MAX, 1), MaxFunctionIterator.class);
        builtInFunctions.put(new FunctionIdentifier(SUM, 1), SumFunctionIterator.class);
        builtInFunctions.put(new FunctionIdentifier(SUM, 2), SumFunctionIterator.class);
        builtInFunctions.put(new FunctionIdentifier(AVG, 1), AvgFunctionIterator.class);

        builtInFunctions.put(new FunctionIdentifier(EMPTY, 1), EmptyFunctionIterator.class);
        builtInFunctions.put(new FunctionIdentifier(EXISTS, 1), ExistsFunctionIterator.class);
        builtInFunctions.put(new FunctionIdentifier(HEAD, 1), HeadFunctionIterator.class);
        builtInFunctions.put(new FunctionIdentifier(TAIL, 1), TailFunctionIterator.class);
        builtInFunctions.put(new FunctionIdentifier(INSERTBEFORE, 3), InsertBeforeFunctionIterator.class);
        builtInFunctions.put(new FunctionIdentifier(REMOVE, 2), RemoveFunctionIterator.class);
        builtInFunctions.put(new FunctionIdentifier(REVERSE, 1), ReverseFunctionIterator.class);
        builtInFunctions.put(new FunctionIdentifier(SUBSEQUENCE, 2), SubsequenceFunctionIterator.class);
        builtInFunctions.put(new FunctionIdentifier(SUBSEQUENCE, 3), SubsequenceFunctionIterator.class);

        builtInFunctions.put(new FunctionIdentifier(ZEROORONE, 1), ZeroOrOneIterator.class);
        builtInFunctions.put(new FunctionIdentifier(ONEORMORE, 1), OneOrMoreIterator.class);
        builtInFunctions.put(new FunctionIdentifier(EXACTLYONE, 1), ExactlyOneIterator.class);

        builtInFunctions.put(new FunctionIdentifier(DISTINCTVALUES, 1), DistinctValuesFunctionIterator.class);
        builtInFunctions.put(new FunctionIdentifier(INDEXOF, 2), IndexOfFunctionIterator.class);
        builtInFunctions.put(new FunctionIdentifier(DEEPEQUAL, 2), DeepEqualFunctionIterator.class);

        builtInFunctions.put(new FunctionIdentifier(ABS, 1), AbsFunctionIterator.class);
        builtInFunctions.put(new FunctionIdentifier(CEILING, 1), CeilingFunctionIterator.class);
        builtInFunctions.put(new FunctionIdentifier(FLOOR, 1), FloorFunctionIterator.class);
        builtInFunctions.put(new FunctionIdentifier(ROUND, 1), RoundFunctionIterator.class);
        builtInFunctions.put(new FunctionIdentifier(ROUND, 2), RoundFunctionIterator.class);
        builtInFunctions.put(new FunctionIdentifier(ROUNDHALFTOEVEN, 1), RoundHalfToEvenFunctionIterator.class);
        builtInFunctions.put(new FunctionIdentifier(ROUNDHALFTOEVEN, 2), RoundHalfToEvenFunctionIterator.class);

        builtInFunctions.put(new FunctionIdentifier(PI, 0), PiFunctionIterator.class);
        builtInFunctions.put(new FunctionIdentifier(EXP, 1), ExpFunctionIterator.class);
        builtInFunctions.put(new FunctionIdentifier(EXP10, 1), Exp10FunctionIterator.class);
        builtInFunctions.put(new FunctionIdentifier(LOG, 1), LogFunctionIterator.class);
        builtInFunctions.put(new FunctionIdentifier(LOG10, 1), Log10FunctionIterator.class);
        builtInFunctions.put(new FunctionIdentifier(POW, 2), PowFunctionIterator.class);
        builtInFunctions.put(new FunctionIdentifier(SQRT, 1), SqrtFunctionIterator.class);
        builtInFunctions.put(new FunctionIdentifier(SIN, 1), SinFunctionIterator.class);
        builtInFunctions.put(new FunctionIdentifier(COS, 1), CosFunctionIterator.class);
        builtInFunctions.put(new FunctionIdentifier(TAN, 1), TanFunctionIterator.class);
        builtInFunctions.put(new FunctionIdentifier(ASIN, 1), ASinFunctionIterator.class);
        builtInFunctions.put(new FunctionIdentifier(ACOS, 1), ACosFunctionIterator.class);
        builtInFunctions.put(new FunctionIdentifier(ATAN, 1), ATanFunctionIterator.class);
        builtInFunctions.put(new FunctionIdentifier(ATAN2, 2), ATan2FunctionIterator.class);

        builtInFunctions.put(new FunctionIdentifier(SUBSTRING, 2), SubstringFunctionIterator.class);
        builtInFunctions.put(new FunctionIdentifier(SUBSTRING, 3), SubstringFunctionIterator.class);
        builtInFunctions.put(new FunctionIdentifier(SUBSTRING_BEFORE, 2), SubstringBeforeFunctionIterator.class);
        builtInFunctions.put(new FunctionIdentifier(SUBSTRING_AFTER, 2), SubstringAfterFunctionIterator.class);
        for (int i = 0; i <= 100; i++) {
            builtInFunctions.put(new FunctionIdentifier(CONCAT, i), ConcatFunctionIterator.class);
        }

        builtInFunctions.put(new FunctionIdentifier(ENDSWITH, 2), EndsWithFunctionIterator.class);
        builtInFunctions.put(new FunctionIdentifier(STRINGJOIN, 1), StringJoinFunction.class);
        builtInFunctions.put(new FunctionIdentifier(STRINGJOIN, 2), StringJoinFunction.class);
        builtInFunctions.put(new FunctionIdentifier(STRINGLENGTH, 1), StringLengthFunctionIterator.class);
        builtInFunctions.put(new FunctionIdentifier(TOKENIZE, 1), TokenizeFunctionIterator.class);
        builtInFunctions.put(new FunctionIdentifier(TOKENIZE, 2), TokenizeFunctionIterator.class);
        builtInFunctions.put(new FunctionIdentifier(STARTSWITH, 2), StartsWithFunctionIterator.class);
        builtInFunctions.put(new FunctionIdentifier(MATCHES, 2), MatchesFunctionIterator.class);
        builtInFunctions.put(new FunctionIdentifier(CONTAINS, 2), ContainsFunctionIterator.class);
        builtInFunctions.put(new FunctionIdentifier(NORMALIZESPACE, 1), NormalizeSpaceFunctionIterator.class);

        builtInFunctions.put(new FunctionIdentifier(DURATION, 1), DurationFunctionIterator.class);
        builtInFunctions.put(new FunctionIdentifier(YEARMONTHDURATION, 1), YearMonthDurationFunctionIterator.class);
        builtInFunctions.put(new FunctionIdentifier(DAYTIMEDURATION, 1), DayTimeDurationFunctionIterator.class);
        builtInFunctions.put(new FunctionIdentifier(YEARSFROMDURATION, 1), YearsFromDurationFunctionIterator.class);
        builtInFunctions.put(new FunctionIdentifier(MONTHSFROMDURATION, 1), MonthsFromDurationFunctionIterator.class);
        builtInFunctions.put(new FunctionIdentifier(DAYSFROMDURATION, 1), DaysFromDurationFunctionIterator.class);
        builtInFunctions.put(new FunctionIdentifier(HOURSFROMDURATION, 1), HoursFromDurationFunctionIterator.class);
        builtInFunctions.put(new FunctionIdentifier(MINUTESFROMDURATION, 1), MinutesFromDurationFunctionIterator.class);
        builtInFunctions.put(new FunctionIdentifier(SECONDSFROMDURATION, 1), SecondsFromDurationFunctionIterator.class);

        builtInFunctions.put(new FunctionIdentifier(DATETIME, 1), DateTimeFunctionIterator.class);
        builtInFunctions.put(new FunctionIdentifier(YEARFROMDATETIME, 1), YearFromDateTimeFunctionIterator.class);
        builtInFunctions.put(new FunctionIdentifier(MONTHFROMDATETIME, 1), MonthFromDateTimeFunctionIterator.class);
        builtInFunctions.put(new FunctionIdentifier(DAYFROMDATETIME, 1), DayFromDateTimeFunctionIterator.class);
        builtInFunctions.put(new FunctionIdentifier(HOURSFROMDATETIME, 1), HoursFromDateTimeFunctionIterator.class);
        builtInFunctions.put(new FunctionIdentifier(MINUTESFROMDATETIME, 1), MinutesFromDateTimeFunctionIterator.class);
        builtInFunctions.put(new FunctionIdentifier(SECONDSFROMDATETIME, 1), SecondsFromDateTimeFunctionIterator.class);
        builtInFunctions.put(
            new FunctionIdentifier(TIMEZONEFROMDATETIME, 1),
            TimezoneFromDateTimeFunctionIterator.class
        );
        builtInFunctions.put(new FunctionIdentifier(ADJUSTDATETIMETOTIMEZONE, 1), AdjustDateTimeToTimezone.class);
        builtInFunctions.put(new FunctionIdentifier(ADJUSTDATETIMETOTIMEZONE, 2), AdjustDateTimeToTimezone.class);

        builtInFunctions.put(new FunctionIdentifier(DATE, 1), DateFunctionIterator.class);
        builtInFunctions.put(new FunctionIdentifier(YEARFROMDATE, 1), YearFromDateFunctionIterator.class);
        builtInFunctions.put(new FunctionIdentifier(MONTHFROMDATE, 1), MonthFromDateFunctionIterator.class);
        builtInFunctions.put(new FunctionIdentifier(DAYFROMDATE, 1), DayFromDateFunctionIterator.class);
        builtInFunctions.put(new FunctionIdentifier(TIMEZONEFROMDATE, 1), TimezoneFromDateFunctionIterator.class);
        builtInFunctions.put(new FunctionIdentifier(ADJUSTDATETOTIMEZONE, 1), AdjustDateToTimezone.class);
        builtInFunctions.put(new FunctionIdentifier(ADJUSTDATETOTIMEZONE, 2), AdjustDateToTimezone.class);

        builtInFunctions.put(new FunctionIdentifier(TIME, 1), TimeFunctionIterator.class);
        builtInFunctions.put(new FunctionIdentifier(HOURSFROMTIME, 1), HoursFromTimeFunctionIterator.class);
        builtInFunctions.put(new FunctionIdentifier(MINUTESFROMTIME, 1), MinutesFromTimeFunctionIterator.class);
        builtInFunctions.put(new FunctionIdentifier(SECONDSFROMTIME, 1), SecondsFromTimeFunctionIterator.class);
        builtInFunctions.put(new FunctionIdentifier(TIMEZONEFROMTIME, 1), TimezoneFromTimeFunctionIterator.class);
        builtInFunctions.put(new FunctionIdentifier(ADJUSTTIMETOTIMEZONE, 1), AdjustTimeToTimezone.class);
        builtInFunctions.put(new FunctionIdentifier(ADJUSTTIMETOTIMEZONE, 2), AdjustTimeToTimezone.class);

        builtInFunctions.put(new FunctionIdentifier(HEXBINARY, 1), HexBinaryFunctionIterator.class);
        builtInFunctions.put(new FunctionIdentifier(BASE64BINARY, 1), Base64BinaryFunctionIterator.class);

        builtInFunctions.put(new FunctionIdentifier(KEYS, 1), ObjectKeysFunctionIterator.class);
        builtInFunctions.put(new FunctionIdentifier(MEMBERS, 1), ArrayMembersFunctionIterator.class);
        builtInFunctions.put(new FunctionIdentifier(NULL, 0), NullFunctionIterator.class);
        builtInFunctions.put(new FunctionIdentifier(SIZE, 1), ArraySizeFunctionIterator.class);
        builtInFunctions.put(new FunctionIdentifier(ACCUMULATE, 1), ObjectAccumulateFunctionIterator.class);
        builtInFunctions.put(new FunctionIdentifier(DESCENDANTARRAYS, 1), ArrayDescendantFunctionIterator.class);
        builtInFunctions.put(new FunctionIdentifier(DESCENDANTOBJECTS, 1), ObjectDescendantFunctionIterator.class);
        builtInFunctions.put(new FunctionIdentifier(DESCENDANTPAIRS, 1), ObjectDescendantPairsFunctionIterator.class);
        builtInFunctions.put(new FunctionIdentifier(FLATTEN, 1), ArrayFlattenFunctionIterator.class);
        builtInFunctions.put(new FunctionIdentifier(INTERSECT, 1), ObjectIntersectFunctionIterator.class);
        builtInFunctions.put(new FunctionIdentifier(PROJECT, 2), ObjectProjectFunctionIterator.class);
        builtInFunctions.put(new FunctionIdentifier(REMOVEKEYS, 2), ObjectRemoveKeysFunctionIterator.class);
        builtInFunctions.put(new FunctionIdentifier(VALUES, 1), ObjectValuesFunctionIterator.class);
>>>>>>> eca04ee3
    }

    public static boolean checkBuiltInFunctionExists(FunctionIdentifier identifier) {
        return builtInFunctions.containsKey(identifier);
    }

    public static RuntimeIterator getBuiltInFunctionIterator(
            FunctionIdentifier identifier,
            List<RuntimeIterator> arguments,
            IteratorMetadata metadata
    ) {
        BuiltinFunction builtinFunction = builtInFunctions.get(identifier);

        for (int i = 0; i < arguments.size(); i++) {
            arguments.set(
                i,
                new TypePromotionIterator(
                        "Invalid argument for function " + identifier.getName() + ". ",
                        arguments.get(i),
                        builtinFunction.getSignature().getParameterTypes().get(i),
                        metadata
                )
            );
        }

        RuntimeIterator functionCallIterator;
        try {
            Constructor<? extends RuntimeIterator> constructor = builtinFunction.getFunctionIterator()
                .getConstructor(
                    List.class,
                    IteratorMetadata.class
                );
            functionCallIterator = constructor.newInstance(arguments, metadata);
        } catch (ReflectiveOperationException e) {
            throw new UnknownFunctionCallException(identifier.getName(), arguments.size(), metadata);
        }

        return new TypePromotionIterator(
                "Invalid return type for function " + identifier.getName() + ". ",
                functionCallIterator,
                builtinFunction.getSignature().getReturnType(),
                metadata
        );
    }

    public static RuntimeIterator getUserDefinedFunctionCallIterator(
            FunctionIdentifier identifier,
            IteratorMetadata metadata,
            List<RuntimeIterator> arguments
    ) {
        return buildUserDefinedFunctionCallIterator(getUserDefinedFunction(identifier), metadata, arguments);
    }

    public static RuntimeIterator buildUserDefinedFunctionCallIterator(
            FunctionItem functionItem,
            IteratorMetadata metadata,
            List<RuntimeIterator> arguments
    ) {
        return new FunctionItemCallIterator(functionItem, arguments, metadata);
    }

    public static void clearUserDefinedFunctions() {
        userDefinedFunctions.clear();
    }

    public static void addUserDefinedFunction(FunctionItem function, ExpressionMetadata meta) {
        FunctionIdentifier functionIdentifier = function.getIdentifier();
        if (
            builtInFunctions.containsKey(functionIdentifier)
                || userDefinedFunctions.containsKey(functionIdentifier)
        ) {
            throw new DuplicateFunctionIdentifierException(functionIdentifier, meta);
        }
        userDefinedFunctions.put(functionIdentifier, function);
    }

    public static boolean checkUserDefinedFunctionExists(FunctionIdentifier identifier) {
        return userDefinedFunctions.containsKey(identifier);
    }

    public static FunctionItem getUserDefinedFunction(FunctionIdentifier identifier) {
        FunctionItem fnItem = userDefinedFunctions.get(identifier);
        try {
            ByteArrayOutputStream bos = new ByteArrayOutputStream();
            ObjectOutputStream oos = new ObjectOutputStream(bos);
            oos.writeObject(fnItem);
            oos.flush();
            byte[] data = bos.toByteArray();
            ByteArrayInputStream bis = new ByteArrayInputStream(data);
            ObjectInputStream ois = new ObjectInputStream(bis);
            return (FunctionItem) ois.readObject();
        } catch (IOException | ClassNotFoundException e) {
            throw new SparksoniqRuntimeException("Error while deep copying the function body runtimeIterator");
        }
    }

    public static class FunctionNames {
        /**
         * function that returns the context position
         */
        public static final String POSITION = "position";
        /**
         * function that returns the context size
         */
        public static final String LAST = "last";

        /**
         * function that parses a JSON lines file
         */
        public static final String JSON_FILE = "json-file";
        /**
         * function that parses a JSON doc file
         */
        public static final String JSON_DOC = "json-doc";
        /**
         * function that parses a text file
         */
        public static final String TEXT_FILE = "text-file";
        /**
         * function that parallelizes item collections into a Spark RDD
         */
        public static final String PARALLELIZE = "parallelize";
        public static final BuiltinFunction parallelizeFunction1 = new BuiltinFunction(
                new FunctionIdentifier(PARALLELIZE, 1),
                new FunctionSignature(
                        Collections.singletonList(sequenceTypes.get("item*")),
                        sequenceTypes.get("item*")
                ),
                ParallelizeFunctionIterator.class
        );
        public static final BuiltinFunction parallelizeFunction2 = new BuiltinFunction(
                new FunctionIdentifier(PARALLELIZE, 2),
                new FunctionSignature(
                        Collections.unmodifiableList(
                            Arrays.asList(sequenceTypes.get("item*"), sequenceTypes.get("integer"))
                        ),
                        sequenceTypes.get("item*")
                ),
                ParallelizeFunctionIterator.class
        );
        /**
         * function that parses a parquet file
         */
        public static final String PARQUET_FILE = "parquet-file";
        /**
         * function that returns the length of a sequence
         */
        public static final String COUNT = "count";


        /**
         * function that returns the effective boolean value of the given parameter
         */
        public static final String BOOLEAN = "boolean";


        /**
         * function that returns the minimum of a sequence
         */
        public static final String MIN = "min";
        /**
         * function that returns the maximum of a sequence
         */
        public static final String MAX = "max";
        /**
         * function that returns the average of a sequence
         */
        public static final String AVG = "avg";
        /**
         * function that returns the sum of a sequence
         */
        public static final String SUM = "sum";


        /**
         * function that returns true if the argument is the empty sequence
         */
        public static final String EMPTY = "empty";
        /**
         * function that returns true if the argument is a non-empty sequence
         */
        public static final String EXISTS = "exists";
        /**
         * function that returns the first item in a sequence
         */
        public static final String HEAD = "head";
        /**
         * function that returns all but the first item in a sequence
         */
        public static final String TAIL = "tail";
        /**
         * function that returns a sequence constructed by inserting an item or a sequence of items at a given position
         * within an existing sequence
         */
        public static final String INSERTBEFORE = "insert-before";
        /**
         * function that returns a new sequence containing all the items of $target except the item at position
         * $position.
         */
        public static final String REMOVE = "remove";
        /**
         * function that reverses the order of items in a sequence.
         */
        public static final String REVERSE = "reverse";
        /**
         * function that applies a subsequence operation to the given sequence with the given start index and length
         * parameters
         */
        public static final String SUBSEQUENCE = "subsequence";


        /**
         * function that returns $arg if it contains zero or one items. Otherwise, raises an error.
         */
        public static final String ZEROORONE = "zero-or-one";
        /**
         * function that returns $arg if it contains one or more items. Otherwise, raises an error.
         */
        public static final String ONEORMORE = "one-or-more";
        /**
         * function that returns $arg if it contains exactly one item. Otherwise, raises an error.
         */
        public static final String EXACTLYONE = "exactly-one";


        /**
         * function that returns the values that appear in a sequence, with duplicates eliminated
         */
        public static final String DISTINCTVALUES = "distinct-values";
        /**
         * function that returns indices of items that are equal to the search parameter
         */
        public static final String INDEXOF = "index-of";
        /**
         * function that returns whether two sequences are deep-equal to each other
         */
        public static final String DEEPEQUAL = "deep-equal";

        /**
         * function that returns the absolute value of the arg
         */
        public static final String ABS = "abs";
        /**
         * function that rounds $arg upwards to a whole number
         */
        public static final String CEILING = "ceiling";
        /**
         * function that rounds $arg downwards to a whole number
         */
        public static final String FLOOR = "floor";
        /**
         * function that rounds a value to a specified number of decimal places, rounding upwards if two such values are
         * equally near
         */
        public static final String ROUND = "round";
        /**
         * function that rounds a value to a specified number of decimal places, rounding to make the last digit even if
         * two such values are equally near
         */
        public static final String ROUNDHALFTOEVEN = "round-half-to-even";


        /**
         * function that returns the approximation the mathematical constant
         */
        public static final String PI = "pi";
        /**
         * function that returns the value of e^x
         */
        public static final String EXP = "exp";
        /**
         * function that returns the value of 10^x
         */
        public static final String EXP10 = "exp10";
        /**
         * function that returns the natural logarithm of the argument
         */
        public static final String LOG = "log";
        /**
         * function that returns the base-ten logarithm of the argument
         */
        public static final String LOG10 = "log10";
        /**
         * function that returns the result of raising the first argument to the power of the second
         */
        public static final String POW = "pow";
        /**
         * function that returns the non-negative square root of the argument
         */
        public static final String SQRT = "sqrt";
        /**
         * function that returns the sine of the angle given in radians
         */
        public static final String SIN = "sin";
        /**
         * function that returns the cosine of the angle given in radians
         */
        public static final String COS = "cos";
        /**
         * function that returns the tangent of the angle given in radians
         */
        public static final String TAN = "tan";
        /**
         * function that returns the arc sine of the angle given in radians
         */
        public static final String ASIN = "asin";
        /**
         * function that returns the arc cosine of the angle given in radians
         */
        public static final String ACOS = "acos";
        /**
         * function that returns the arc tangent of the angle given in radians
         */
        public static final String ATAN = "atan";
        /**
         * function that returns the the angle in radians subtended at the origin by the point on a plane with
         * coordinates (x, y) and the positive x-axis.
         */
        public static final String ATAN2 = "atan2";


        /**
         * function that returns substrings
         */
        public static final String SUBSTRING = "substring";
        /**
         * function that returns the part of the first variable that precedes the first occurrence of the second
         * vairable.
         */
        public static final String SUBSTRING_BEFORE = "substring-before";
        /**
         * function that returns the part of the first variable that follows the first occurrence of the second
         * vairable.
         */
        public static final String SUBSTRING_AFTER = "substring-after";
        /**
         * function that returns substrings
         */
        public static final String CONCAT = "concat";
        /**
         * function that returns substrings
         */
        public static final String STRINGJOIN = "string-join";
        /**
         * function that returns the string length
         */
        public static final String STRINGLENGTH = "string-length";
        /**
         * function that returns tokens
         */
        public static final String TOKENIZE = "tokenize";
        /**
         * function that checks whether a string ends with a substring
         */
        public static final String ENDSWITH = "ends-with";
        public static final BuiltinFunction endsWithFunction = new BuiltinFunction(
                new FunctionIdentifier(ENDSWITH, 2),
                new FunctionSignature(
                        Collections.unmodifiableList(
                            Arrays.asList(sequenceTypes.get("string?"), sequenceTypes.get("string?"))
                        ),
                        sequenceTypes.get("boolean")
                ),
                EndsWithFunctionIterator.class
        );
        /**
         * function that checks whether a string starts with a substring
         */
        public static final String STARTSWITH = "starts-with";
        /**
         * function that checks whether a string contains a substring
         */
        public static final String CONTAINS = "contains";
        /**
         * function that checks whether a string matches a regular expression
         */
        public static final String MATCHES = "matches";
        /**
         * function that normalizes spaces in a string
         */
        public static final String NORMALIZESPACE = "normalize-space";


        /**
         * function that returns the duration item from the supplied string
         */
        public static final String DURATION = "duration";
        /**
         * function that returns the yearMonthDuration item from the supplied string
         */
        public static final String YEARMONTHDURATION = "yearMonthDuration";
        /**
         * function that returns the dayTimeDuration item from the supplied string
         */
        public static final String DAYTIMEDURATION = "dayTimeDuration";


        /**
         * function that returns the years from a duration
         */
        public static final String YEARSFROMDURATION = "years-from-duration";
        /**
         * function that returns the months from a duration
         */
        public static final String MONTHSFROMDURATION = "months-from-duration";
        /**
         * function that returns the days from a duration
         */
        public static final String DAYSFROMDURATION = "days-from-duration";
        /**
         * function that returns the hours from a duration
         */
        public static final String HOURSFROMDURATION = "hours-from-duration";
        /**
         * function that returns the minutes from a duration
         */
        public static final String MINUTESFROMDURATION = "minutes-from-duration";
        /**
         * function that returns the seconds from a duration
         */
        public static final String SECONDSFROMDURATION = "seconds-from-duration";


        /**
         * function that returns the dateTime item from the supplied string
         */
        public static final String DATETIME = "dateTime";
        /**
         * function that returns the year from a dateTime
         */
        public static final String YEARFROMDATETIME = "year-from-dateTime";
        /**
         * function that returns the month from a dateTime
         */
        public static final String MONTHFROMDATETIME = "month-from-dateTime";
        /**
         * function that returns the day from a dateTime
         */
        public static final String DAYFROMDATETIME = "day-from-dateTime";
        /**
         * function that returns the hours from a dateTime
         */
        public static final String HOURSFROMDATETIME = "hours-from-dateTime";
        /**
         * function that returns the minutes from a dateTime
         */
        public static final String MINUTESFROMDATETIME = "minutes-from-dateTime";
        /**
         * function that returns the seconds from a dateTime
         */
        public static final String SECONDSFROMDATETIME = "seconds-from-dateTime";
        /**
         * function that returns the seconds from a dateTime
         */
        public static final String TIMEZONEFROMDATETIME = "timezone-from-dateTime";


        /**
         * function that adjusts a dateTime value to a specific timezone, or to no timezone at all.
         */
        public static final String ADJUSTDATETIMETOTIMEZONE = "adjust-dateTime-to-timezone";


        /**
         * function that returns the date item from the supplied string
         */
        public static final String DATE = "date";
        /**
         * function that returns the year from a date
         */
        public static final String YEARFROMDATE = "year-from-date";
        /**
         * function that returns the month from a date
         */
        public static final String MONTHFROMDATE = "month-from-date";
        /**
         * function that returns the day from a date
         */
        public static final String DAYFROMDATE = "day-from-date";
        /**
         * function that returns the seconds from a date
         */
        public static final String TIMEZONEFROMDATE = "timezone-from-date";


        /**
         * function that adjusts a dateTime value to a specific timezone, or to no timezone at all.
         */
        public static final String ADJUSTDATETOTIMEZONE = "adjust-date-to-timezone";


        /**
         * function that returns the time item from the supplied string
         */
        public static final String TIME = "time";
        /**
         * function that returns the hours from a time
         */
        public static final String HOURSFROMTIME = "hours-from-time";
        /**
         * function that returns the minutes from a time
         */
        public static final String MINUTESFROMTIME = "minutes-from-time";
        /**
         * function that returns the seconds from a time
         */
        public static final String SECONDSFROMTIME = "seconds-from-time";
        /**
         * function that returns the seconds from a time
         */
        public static final String TIMEZONEFROMTIME = "timezone-from-time";
        /**
         * function that adjusts a time value to a specific timezone, or to no timezone at all.
         */
        public static final String ADJUSTTIMETOTIMEZONE = "adjust-time-to-timezone";


        /**
         * function that returns the hexBinary item from the supplied string
         */
        public static final String HEXBINARY = "hexBinary";
        public static final BuiltinFunction hexBinaryFunction = new BuiltinFunction(
                new FunctionIdentifier(HEXBINARY, 1),
                new FunctionSignature(
                        Collections.singletonList(sequenceTypes.get("string?")),
                        sequenceTypes.get("hexBinary?")
                ),
                HexBinaryFunctionIterator.class
        );
        /**
         * function that returns the base64Binary item from the supplied string
         */
        public static final String BASE64BINARY = "base64Binary";


        /**
         * function that returns the keys of a Json Object
         */
        public static final String KEYS = "keys";
        /**
         * function that returns returns all members of all arrays of the supplied sequence
         */
        public static final String MEMBERS = "members";
        /**
         * function that returns the JSON null
         */
        public static final String NULL = "null";
        /**
         * function that returns the length of an array
         */
        public static final String SIZE = "size";
        /**
         * function that dynamically creates an object that merges the values of key collisions into arrays
         */
        public static final String ACCUMULATE = "accumulate";
        /**
         * function that returns all arrays contained within the supplied items, regardless of depth.
         */
        public static final String DESCENDANTARRAYS = "descendant-arrays";
        /**
         * function that returns all objects contained within the supplied items, regardless of depth
         */
        public static final String DESCENDANTOBJECTS = "descendant-objects";
        /**
         * function that returns all objects contained within the supplied items, regardless of depth
         */
        public static final String DESCENDANTPAIRS = "descendant-pairs";
        /**
         * function that recursively flattens arrays in the input sequence, leaving non-arrays intact
         */
        public static final String FLATTEN = "flatten";
        /**
         * function that returns the intersection of the supplied objects, and aggregates values corresponding to the
         * same name into an array
         */
        public static final String INTERSECT = "intersect";
        /**
         * function that projects objects by filtering their pairs and leaves non-objects intact
         */
        public static final String PROJECT = "project";
        /**
         * function that removes the pairs with the given keys from all objects and leaves non-objects intact
         */
        public static final String REMOVEKEYS = "remove-keys";
        /**
         * function that returns the values of a Json Object
         */
        public static final String VALUES = "values";

    }

}<|MERGE_RESOLUTION|>--- conflicted
+++ resolved
@@ -22,12 +22,11 @@
 
 import sparksoniq.exceptions.DuplicateFunctionIdentifierException;
 import sparksoniq.exceptions.SparksoniqRuntimeException;
+import sparksoniq.exceptions.UnknownFunctionCallException;
 import sparksoniq.jsoniq.compiler.translator.metadata.ExpressionMetadata;
 import sparksoniq.jsoniq.item.FunctionItem;
 import sparksoniq.jsoniq.runtime.iterator.RuntimeIterator;
-<<<<<<< HEAD
 import sparksoniq.jsoniq.runtime.iterator.functions.binaries.HexBinaryFunctionIterator;
-=======
 import sparksoniq.jsoniq.runtime.iterator.functions.NullFunctionIterator;
 import sparksoniq.jsoniq.runtime.iterator.functions.FunctionItemCallIterator;
 import sparksoniq.jsoniq.runtime.iterator.functions.arrays.ArrayDescendantFunctionIterator;
@@ -35,7 +34,6 @@
 import sparksoniq.jsoniq.runtime.iterator.functions.arrays.ArrayMembersFunctionIterator;
 import sparksoniq.jsoniq.runtime.iterator.functions.arrays.ArraySizeFunctionIterator;
 import sparksoniq.jsoniq.runtime.iterator.functions.binaries.Base64BinaryFunctionIterator;
-import sparksoniq.jsoniq.runtime.iterator.functions.binaries.HexBinaryFunctionIterator;
 import sparksoniq.jsoniq.runtime.iterator.functions.booleans.BooleanFunctionIterator;
 import sparksoniq.jsoniq.runtime.iterator.functions.context.LastFunctionIterator;
 import sparksoniq.jsoniq.runtime.iterator.functions.context.PositionFunctionIterator;
@@ -118,15 +116,22 @@
 import sparksoniq.jsoniq.runtime.iterator.functions.sequences.value.IndexOfFunctionIterator;
 import sparksoniq.jsoniq.runtime.iterator.functions.strings.ConcatFunctionIterator;
 import sparksoniq.jsoniq.runtime.iterator.functions.strings.ContainsFunctionIterator;
->>>>>>> eca04ee3
 import sparksoniq.jsoniq.runtime.iterator.functions.strings.EndsWithFunctionIterator;
+import sparksoniq.jsoniq.runtime.iterator.functions.strings.MatchesFunctionIterator;
+import sparksoniq.jsoniq.runtime.iterator.functions.strings.NormalizeSpaceFunctionIterator;
+import sparksoniq.jsoniq.runtime.iterator.functions.strings.StartsWithFunctionIterator;
+import sparksoniq.jsoniq.runtime.iterator.functions.strings.StringJoinFunctionIterator;
+import sparksoniq.jsoniq.runtime.iterator.functions.strings.StringLengthFunctionIterator;
+import sparksoniq.jsoniq.runtime.iterator.functions.strings.SubstringAfterFunctionIterator;
+import sparksoniq.jsoniq.runtime.iterator.functions.strings.SubstringBeforeFunctionIterator;
+import sparksoniq.jsoniq.runtime.iterator.functions.strings.SubstringFunctionIterator;
+import sparksoniq.jsoniq.runtime.iterator.functions.strings.TokenizeFunctionIterator;
 import sparksoniq.jsoniq.runtime.iterator.operational.TypePromotionIterator;
 import sparksoniq.jsoniq.runtime.metadata.IteratorMetadata;
 import sparksoniq.semantics.types.ItemType;
 import sparksoniq.semantics.types.ItemTypes;
 import sparksoniq.semantics.types.SequenceType;
 import sparksoniq.spark.iterator.function.ParallelizeFunctionIterator;
-<<<<<<< HEAD
 
 import java.io.IOException;
 import java.lang.reflect.Constructor;
@@ -135,128 +140,131 @@
 import java.util.HashMap;
 import java.util.List;
 import java.util.Map;
-=======
 import sparksoniq.spark.iterator.function.ParquetFileFunctionIterator;
 import sparksoniq.spark.iterator.function.ParseJsonFunctionIterator;
 import sparksoniq.spark.iterator.function.ParseTextFunctionIterator;
->>>>>>> eca04ee3
 
 import java.io.ByteArrayInputStream;
 import java.io.ByteArrayOutputStream;
 import java.io.ObjectInputStream;
 import java.io.ObjectOutputStream;
 
-<<<<<<< HEAD
-import static sparksoniq.jsoniq.runtime.iterator.functions.base.Functions.FunctionNames.endsWithFunction;
-import static sparksoniq.jsoniq.runtime.iterator.functions.base.Functions.FunctionNames.hexBinaryFunction;
+import static sparksoniq.jsoniq.runtime.iterator.functions.base.Functions.FunctionNames.abs;
+import static sparksoniq.jsoniq.runtime.iterator.functions.base.Functions.FunctionNames.accumulate;
+import static sparksoniq.jsoniq.runtime.iterator.functions.base.Functions.FunctionNames.acos;
+import static sparksoniq.jsoniq.runtime.iterator.functions.base.Functions.FunctionNames.adjust_dateTime_to_timezone1;
+import static sparksoniq.jsoniq.runtime.iterator.functions.base.Functions.FunctionNames.adjust_dateTime_to_timezone2;
+import static sparksoniq.jsoniq.runtime.iterator.functions.base.Functions.FunctionNames.adjust_date_to_timezone1;
+import static sparksoniq.jsoniq.runtime.iterator.functions.base.Functions.FunctionNames.adjust_date_to_timezone2;
+import static sparksoniq.jsoniq.runtime.iterator.functions.base.Functions.FunctionNames.adjust_time_to_timezone1;
+import static sparksoniq.jsoniq.runtime.iterator.functions.base.Functions.FunctionNames.adjust_time_to_timezone2;
+import static sparksoniq.jsoniq.runtime.iterator.functions.base.Functions.FunctionNames.asin;
+import static sparksoniq.jsoniq.runtime.iterator.functions.base.Functions.FunctionNames.atan;
+import static sparksoniq.jsoniq.runtime.iterator.functions.base.Functions.FunctionNames.atan2;
+import static sparksoniq.jsoniq.runtime.iterator.functions.base.Functions.FunctionNames.avg;
+import static sparksoniq.jsoniq.runtime.iterator.functions.base.Functions.FunctionNames.base64Binary;
+import static sparksoniq.jsoniq.runtime.iterator.functions.base.Functions.FunctionNames.boolean_function;
+import static sparksoniq.jsoniq.runtime.iterator.functions.base.Functions.FunctionNames.ceiling;
+import static sparksoniq.jsoniq.runtime.iterator.functions.base.Functions.FunctionNames.concat;
+import static sparksoniq.jsoniq.runtime.iterator.functions.base.Functions.FunctionNames.contains;
+import static sparksoniq.jsoniq.runtime.iterator.functions.base.Functions.FunctionNames.cos;
+import static sparksoniq.jsoniq.runtime.iterator.functions.base.Functions.FunctionNames.count;
+import static sparksoniq.jsoniq.runtime.iterator.functions.base.Functions.FunctionNames.date;
+import static sparksoniq.jsoniq.runtime.iterator.functions.base.Functions.FunctionNames.dateTime;
+import static sparksoniq.jsoniq.runtime.iterator.functions.base.Functions.FunctionNames.dayTimeDuration;
+import static sparksoniq.jsoniq.runtime.iterator.functions.base.Functions.FunctionNames.day_from_date;
+import static sparksoniq.jsoniq.runtime.iterator.functions.base.Functions.FunctionNames.day_from_dateTime;
+import static sparksoniq.jsoniq.runtime.iterator.functions.base.Functions.FunctionNames.days_from_duration;
+import static sparksoniq.jsoniq.runtime.iterator.functions.base.Functions.FunctionNames.deep_equal;
+import static sparksoniq.jsoniq.runtime.iterator.functions.base.Functions.FunctionNames.descendant_arrays;
+import static sparksoniq.jsoniq.runtime.iterator.functions.base.Functions.FunctionNames.descendant_objects;
+import static sparksoniq.jsoniq.runtime.iterator.functions.base.Functions.FunctionNames.descendant_pairs;
+import static sparksoniq.jsoniq.runtime.iterator.functions.base.Functions.FunctionNames.distinct_values;
+import static sparksoniq.jsoniq.runtime.iterator.functions.base.Functions.FunctionNames.duration;
+import static sparksoniq.jsoniq.runtime.iterator.functions.base.Functions.FunctionNames.empty;
+import static sparksoniq.jsoniq.runtime.iterator.functions.base.Functions.FunctionNames.ends_with;
+import static sparksoniq.jsoniq.runtime.iterator.functions.base.Functions.FunctionNames.exactly_one;
+import static sparksoniq.jsoniq.runtime.iterator.functions.base.Functions.FunctionNames.exists;
+import static sparksoniq.jsoniq.runtime.iterator.functions.base.Functions.FunctionNames.exp;
+import static sparksoniq.jsoniq.runtime.iterator.functions.base.Functions.FunctionNames.exp10;
+import static sparksoniq.jsoniq.runtime.iterator.functions.base.Functions.FunctionNames.flatten;
+import static sparksoniq.jsoniq.runtime.iterator.functions.base.Functions.FunctionNames.floor;
+import static sparksoniq.jsoniq.runtime.iterator.functions.base.Functions.FunctionNames.head;
+import static sparksoniq.jsoniq.runtime.iterator.functions.base.Functions.FunctionNames.hexBinary;
+import static sparksoniq.jsoniq.runtime.iterator.functions.base.Functions.FunctionNames.hours_from_dateTime;
+import static sparksoniq.jsoniq.runtime.iterator.functions.base.Functions.FunctionNames.hours_from_duration;
+import static sparksoniq.jsoniq.runtime.iterator.functions.base.Functions.FunctionNames.hours_from_time;
+import static sparksoniq.jsoniq.runtime.iterator.functions.base.Functions.FunctionNames.index_of;
+import static sparksoniq.jsoniq.runtime.iterator.functions.base.Functions.FunctionNames.insert_before;
+import static sparksoniq.jsoniq.runtime.iterator.functions.base.Functions.FunctionNames.intersect;
+import static sparksoniq.jsoniq.runtime.iterator.functions.base.Functions.FunctionNames.json_doc;
+import static sparksoniq.jsoniq.runtime.iterator.functions.base.Functions.FunctionNames.json_file1;
+import static sparksoniq.jsoniq.runtime.iterator.functions.base.Functions.FunctionNames.json_file2;
+import static sparksoniq.jsoniq.runtime.iterator.functions.base.Functions.FunctionNames.keys;
+import static sparksoniq.jsoniq.runtime.iterator.functions.base.Functions.FunctionNames.last;
+import static sparksoniq.jsoniq.runtime.iterator.functions.base.Functions.FunctionNames.log;
+import static sparksoniq.jsoniq.runtime.iterator.functions.base.Functions.FunctionNames.log10;
+import static sparksoniq.jsoniq.runtime.iterator.functions.base.Functions.FunctionNames.matches;
+import static sparksoniq.jsoniq.runtime.iterator.functions.base.Functions.FunctionNames.max;
+import static sparksoniq.jsoniq.runtime.iterator.functions.base.Functions.FunctionNames.members;
+import static sparksoniq.jsoniq.runtime.iterator.functions.base.Functions.FunctionNames.min;
+import static sparksoniq.jsoniq.runtime.iterator.functions.base.Functions.FunctionNames.minutes_from_dateTime;
+import static sparksoniq.jsoniq.runtime.iterator.functions.base.Functions.FunctionNames.minutes_from_duration;
+import static sparksoniq.jsoniq.runtime.iterator.functions.base.Functions.FunctionNames.minutes_from_time;
+import static sparksoniq.jsoniq.runtime.iterator.functions.base.Functions.FunctionNames.month_from_date;
+import static sparksoniq.jsoniq.runtime.iterator.functions.base.Functions.FunctionNames.month_from_dateTime;
+import static sparksoniq.jsoniq.runtime.iterator.functions.base.Functions.FunctionNames.months_from_duration;
+import static sparksoniq.jsoniq.runtime.iterator.functions.base.Functions.FunctionNames.normalize_space;
+import static sparksoniq.jsoniq.runtime.iterator.functions.base.Functions.FunctionNames.null_function;
+import static sparksoniq.jsoniq.runtime.iterator.functions.base.Functions.FunctionNames.one_or_more;
 import static sparksoniq.jsoniq.runtime.iterator.functions.base.Functions.FunctionNames.parallelizeFunction1;
 import static sparksoniq.jsoniq.runtime.iterator.functions.base.Functions.FunctionNames.parallelizeFunction2;
-
-=======
-import static sparksoniq.jsoniq.runtime.iterator.functions.base.Functions.FunctionNames.ABS;
-import static sparksoniq.jsoniq.runtime.iterator.functions.base.Functions.FunctionNames.ACCUMULATE;
-import static sparksoniq.jsoniq.runtime.iterator.functions.base.Functions.FunctionNames.ACOS;
-import static sparksoniq.jsoniq.runtime.iterator.functions.base.Functions.FunctionNames.ADJUSTDATETIMETOTIMEZONE;
-import static sparksoniq.jsoniq.runtime.iterator.functions.base.Functions.FunctionNames.ADJUSTDATETOTIMEZONE;
-import static sparksoniq.jsoniq.runtime.iterator.functions.base.Functions.FunctionNames.ADJUSTTIMETOTIMEZONE;
-import static sparksoniq.jsoniq.runtime.iterator.functions.base.Functions.FunctionNames.ASIN;
-import static sparksoniq.jsoniq.runtime.iterator.functions.base.Functions.FunctionNames.ATAN;
-import static sparksoniq.jsoniq.runtime.iterator.functions.base.Functions.FunctionNames.ATAN2;
-import static sparksoniq.jsoniq.runtime.iterator.functions.base.Functions.FunctionNames.AVG;
-import static sparksoniq.jsoniq.runtime.iterator.functions.base.Functions.FunctionNames.BASE64BINARY;
-import static sparksoniq.jsoniq.runtime.iterator.functions.base.Functions.FunctionNames.BOOLEAN;
-import static sparksoniq.jsoniq.runtime.iterator.functions.base.Functions.FunctionNames.CEILING;
-import static sparksoniq.jsoniq.runtime.iterator.functions.base.Functions.FunctionNames.CONCAT;
-import static sparksoniq.jsoniq.runtime.iterator.functions.base.Functions.FunctionNames.CONTAINS;
-import static sparksoniq.jsoniq.runtime.iterator.functions.base.Functions.FunctionNames.COS;
-import static sparksoniq.jsoniq.runtime.iterator.functions.base.Functions.FunctionNames.COUNT;
-import static sparksoniq.jsoniq.runtime.iterator.functions.base.Functions.FunctionNames.DATE;
-import static sparksoniq.jsoniq.runtime.iterator.functions.base.Functions.FunctionNames.DATETIME;
-import static sparksoniq.jsoniq.runtime.iterator.functions.base.Functions.FunctionNames.DAYFROMDATE;
-import static sparksoniq.jsoniq.runtime.iterator.functions.base.Functions.FunctionNames.DAYFROMDATETIME;
-import static sparksoniq.jsoniq.runtime.iterator.functions.base.Functions.FunctionNames.DAYSFROMDURATION;
-import static sparksoniq.jsoniq.runtime.iterator.functions.base.Functions.FunctionNames.DAYTIMEDURATION;
-import static sparksoniq.jsoniq.runtime.iterator.functions.base.Functions.FunctionNames.DEEPEQUAL;
-import static sparksoniq.jsoniq.runtime.iterator.functions.base.Functions.FunctionNames.DESCENDANTARRAYS;
-import static sparksoniq.jsoniq.runtime.iterator.functions.base.Functions.FunctionNames.DESCENDANTOBJECTS;
-import static sparksoniq.jsoniq.runtime.iterator.functions.base.Functions.FunctionNames.DESCENDANTPAIRS;
-import static sparksoniq.jsoniq.runtime.iterator.functions.base.Functions.FunctionNames.DISTINCTVALUES;
-import static sparksoniq.jsoniq.runtime.iterator.functions.base.Functions.FunctionNames.DURATION;
-import static sparksoniq.jsoniq.runtime.iterator.functions.base.Functions.FunctionNames.EMPTY;
-import static sparksoniq.jsoniq.runtime.iterator.functions.base.Functions.FunctionNames.ENDSWITH;
-import static sparksoniq.jsoniq.runtime.iterator.functions.base.Functions.FunctionNames.EXACTLYONE;
-import static sparksoniq.jsoniq.runtime.iterator.functions.base.Functions.FunctionNames.EXISTS;
-import static sparksoniq.jsoniq.runtime.iterator.functions.base.Functions.FunctionNames.EXP;
-import static sparksoniq.jsoniq.runtime.iterator.functions.base.Functions.FunctionNames.EXP10;
-import static sparksoniq.jsoniq.runtime.iterator.functions.base.Functions.FunctionNames.FLATTEN;
-import static sparksoniq.jsoniq.runtime.iterator.functions.base.Functions.FunctionNames.FLOOR;
-import static sparksoniq.jsoniq.runtime.iterator.functions.base.Functions.FunctionNames.HEAD;
-import static sparksoniq.jsoniq.runtime.iterator.functions.base.Functions.FunctionNames.HEXBINARY;
-import static sparksoniq.jsoniq.runtime.iterator.functions.base.Functions.FunctionNames.HOURSFROMDATETIME;
-import static sparksoniq.jsoniq.runtime.iterator.functions.base.Functions.FunctionNames.HOURSFROMDURATION;
-import static sparksoniq.jsoniq.runtime.iterator.functions.base.Functions.FunctionNames.HOURSFROMTIME;
-import static sparksoniq.jsoniq.runtime.iterator.functions.base.Functions.FunctionNames.INDEXOF;
-import static sparksoniq.jsoniq.runtime.iterator.functions.base.Functions.FunctionNames.INSERTBEFORE;
-import static sparksoniq.jsoniq.runtime.iterator.functions.base.Functions.FunctionNames.INTERSECT;
-import static sparksoniq.jsoniq.runtime.iterator.functions.base.Functions.FunctionNames.JSON_DOC;
-import static sparksoniq.jsoniq.runtime.iterator.functions.base.Functions.FunctionNames.JSON_FILE;
-import static sparksoniq.jsoniq.runtime.iterator.functions.base.Functions.FunctionNames.KEYS;
-import static sparksoniq.jsoniq.runtime.iterator.functions.base.Functions.FunctionNames.LAST;
-import static sparksoniq.jsoniq.runtime.iterator.functions.base.Functions.FunctionNames.LOG;
-import static sparksoniq.jsoniq.runtime.iterator.functions.base.Functions.FunctionNames.LOG10;
-import static sparksoniq.jsoniq.runtime.iterator.functions.base.Functions.FunctionNames.MATCHES;
-import static sparksoniq.jsoniq.runtime.iterator.functions.base.Functions.FunctionNames.MAX;
-import static sparksoniq.jsoniq.runtime.iterator.functions.base.Functions.FunctionNames.MEMBERS;
-import static sparksoniq.jsoniq.runtime.iterator.functions.base.Functions.FunctionNames.MIN;
-import static sparksoniq.jsoniq.runtime.iterator.functions.base.Functions.FunctionNames.MINUTESFROMDATETIME;
-import static sparksoniq.jsoniq.runtime.iterator.functions.base.Functions.FunctionNames.MINUTESFROMDURATION;
-import static sparksoniq.jsoniq.runtime.iterator.functions.base.Functions.FunctionNames.MINUTESFROMTIME;
-import static sparksoniq.jsoniq.runtime.iterator.functions.base.Functions.FunctionNames.MONTHFROMDATE;
-import static sparksoniq.jsoniq.runtime.iterator.functions.base.Functions.FunctionNames.MONTHFROMDATETIME;
-import static sparksoniq.jsoniq.runtime.iterator.functions.base.Functions.FunctionNames.MONTHSFROMDURATION;
-import static sparksoniq.jsoniq.runtime.iterator.functions.base.Functions.FunctionNames.NORMALIZESPACE;
-import static sparksoniq.jsoniq.runtime.iterator.functions.base.Functions.FunctionNames.NULL;
-import static sparksoniq.jsoniq.runtime.iterator.functions.base.Functions.FunctionNames.ONEORMORE;
-import static sparksoniq.jsoniq.runtime.iterator.functions.base.Functions.FunctionNames.PARALLELIZE;
-import static sparksoniq.jsoniq.runtime.iterator.functions.base.Functions.FunctionNames.PARQUET_FILE;
-import static sparksoniq.jsoniq.runtime.iterator.functions.base.Functions.FunctionNames.PI;
-import static sparksoniq.jsoniq.runtime.iterator.functions.base.Functions.FunctionNames.POSITION;
-import static sparksoniq.jsoniq.runtime.iterator.functions.base.Functions.FunctionNames.POW;
-import static sparksoniq.jsoniq.runtime.iterator.functions.base.Functions.FunctionNames.PROJECT;
-import static sparksoniq.jsoniq.runtime.iterator.functions.base.Functions.FunctionNames.REMOVE;
-import static sparksoniq.jsoniq.runtime.iterator.functions.base.Functions.FunctionNames.REMOVEKEYS;
-import static sparksoniq.jsoniq.runtime.iterator.functions.base.Functions.FunctionNames.REVERSE;
-import static sparksoniq.jsoniq.runtime.iterator.functions.base.Functions.FunctionNames.ROUND;
-import static sparksoniq.jsoniq.runtime.iterator.functions.base.Functions.FunctionNames.ROUNDHALFTOEVEN;
-import static sparksoniq.jsoniq.runtime.iterator.functions.base.Functions.FunctionNames.SECONDSFROMDATETIME;
-import static sparksoniq.jsoniq.runtime.iterator.functions.base.Functions.FunctionNames.SECONDSFROMDURATION;
-import static sparksoniq.jsoniq.runtime.iterator.functions.base.Functions.FunctionNames.SECONDSFROMTIME;
-import static sparksoniq.jsoniq.runtime.iterator.functions.base.Functions.FunctionNames.SIN;
-import static sparksoniq.jsoniq.runtime.iterator.functions.base.Functions.FunctionNames.SIZE;
-import static sparksoniq.jsoniq.runtime.iterator.functions.base.Functions.FunctionNames.SQRT;
-import static sparksoniq.jsoniq.runtime.iterator.functions.base.Functions.FunctionNames.STARTSWITH;
-import static sparksoniq.jsoniq.runtime.iterator.functions.base.Functions.FunctionNames.STRINGJOIN;
-import static sparksoniq.jsoniq.runtime.iterator.functions.base.Functions.FunctionNames.STRINGLENGTH;
-import static sparksoniq.jsoniq.runtime.iterator.functions.base.Functions.FunctionNames.SUBSEQUENCE;
-import static sparksoniq.jsoniq.runtime.iterator.functions.base.Functions.FunctionNames.SUBSTRING;
-import static sparksoniq.jsoniq.runtime.iterator.functions.base.Functions.FunctionNames.SUBSTRING_AFTER;
-import static sparksoniq.jsoniq.runtime.iterator.functions.base.Functions.FunctionNames.SUBSTRING_BEFORE;
-import static sparksoniq.jsoniq.runtime.iterator.functions.base.Functions.FunctionNames.SUM;
-import static sparksoniq.jsoniq.runtime.iterator.functions.base.Functions.FunctionNames.TAIL;
-import static sparksoniq.jsoniq.runtime.iterator.functions.base.Functions.FunctionNames.TAN;
-import static sparksoniq.jsoniq.runtime.iterator.functions.base.Functions.FunctionNames.TEXT_FILE;
-import static sparksoniq.jsoniq.runtime.iterator.functions.base.Functions.FunctionNames.TIME;
-import static sparksoniq.jsoniq.runtime.iterator.functions.base.Functions.FunctionNames.TIMEZONEFROMDATE;
-import static sparksoniq.jsoniq.runtime.iterator.functions.base.Functions.FunctionNames.TIMEZONEFROMDATETIME;
-import static sparksoniq.jsoniq.runtime.iterator.functions.base.Functions.FunctionNames.TIMEZONEFROMTIME;
-import static sparksoniq.jsoniq.runtime.iterator.functions.base.Functions.FunctionNames.TOKENIZE;
-import static sparksoniq.jsoniq.runtime.iterator.functions.base.Functions.FunctionNames.VALUES;
-import static sparksoniq.jsoniq.runtime.iterator.functions.base.Functions.FunctionNames.YEARFROMDATE;
-import static sparksoniq.jsoniq.runtime.iterator.functions.base.Functions.FunctionNames.YEARFROMDATETIME;
-import static sparksoniq.jsoniq.runtime.iterator.functions.base.Functions.FunctionNames.YEARMONTHDURATION;
-import static sparksoniq.jsoniq.runtime.iterator.functions.base.Functions.FunctionNames.YEARSFROMDURATION;
-import static sparksoniq.jsoniq.runtime.iterator.functions.base.Functions.FunctionNames.ZEROORONE;
->>>>>>> eca04ee3
+import static sparksoniq.jsoniq.runtime.iterator.functions.base.Functions.FunctionNames.parquet_file;
+import static sparksoniq.jsoniq.runtime.iterator.functions.base.Functions.FunctionNames.pi;
+import static sparksoniq.jsoniq.runtime.iterator.functions.base.Functions.FunctionNames.position;
+import static sparksoniq.jsoniq.runtime.iterator.functions.base.Functions.FunctionNames.pow;
+import static sparksoniq.jsoniq.runtime.iterator.functions.base.Functions.FunctionNames.project;
+import static sparksoniq.jsoniq.runtime.iterator.functions.base.Functions.FunctionNames.remove;
+import static sparksoniq.jsoniq.runtime.iterator.functions.base.Functions.FunctionNames.remove_keys;
+import static sparksoniq.jsoniq.runtime.iterator.functions.base.Functions.FunctionNames.reverse;
+import static sparksoniq.jsoniq.runtime.iterator.functions.base.Functions.FunctionNames.round1;
+import static sparksoniq.jsoniq.runtime.iterator.functions.base.Functions.FunctionNames.round2;
+import static sparksoniq.jsoniq.runtime.iterator.functions.base.Functions.FunctionNames.round_half_to_even1;
+import static sparksoniq.jsoniq.runtime.iterator.functions.base.Functions.FunctionNames.round_half_to_even2;
+import static sparksoniq.jsoniq.runtime.iterator.functions.base.Functions.FunctionNames.seconds_from_dateTime;
+import static sparksoniq.jsoniq.runtime.iterator.functions.base.Functions.FunctionNames.seconds_from_duration;
+import static sparksoniq.jsoniq.runtime.iterator.functions.base.Functions.FunctionNames.seconds_from_time;
+import static sparksoniq.jsoniq.runtime.iterator.functions.base.Functions.FunctionNames.sin;
+import static sparksoniq.jsoniq.runtime.iterator.functions.base.Functions.FunctionNames.size;
+import static sparksoniq.jsoniq.runtime.iterator.functions.base.Functions.FunctionNames.sqrt;
+import static sparksoniq.jsoniq.runtime.iterator.functions.base.Functions.FunctionNames.starts_with;
+import static sparksoniq.jsoniq.runtime.iterator.functions.base.Functions.FunctionNames.string_join1;
+import static sparksoniq.jsoniq.runtime.iterator.functions.base.Functions.FunctionNames.string_join2;
+import static sparksoniq.jsoniq.runtime.iterator.functions.base.Functions.FunctionNames.string_length;
+import static sparksoniq.jsoniq.runtime.iterator.functions.base.Functions.FunctionNames.subsequence2;
+import static sparksoniq.jsoniq.runtime.iterator.functions.base.Functions.FunctionNames.subsequence3;
+import static sparksoniq.jsoniq.runtime.iterator.functions.base.Functions.FunctionNames.substring2;
+import static sparksoniq.jsoniq.runtime.iterator.functions.base.Functions.FunctionNames.substring3;
+import static sparksoniq.jsoniq.runtime.iterator.functions.base.Functions.FunctionNames.substring_after;
+import static sparksoniq.jsoniq.runtime.iterator.functions.base.Functions.FunctionNames.substring_before;
+import static sparksoniq.jsoniq.runtime.iterator.functions.base.Functions.FunctionNames.sum1;
+import static sparksoniq.jsoniq.runtime.iterator.functions.base.Functions.FunctionNames.sum2;
+import static sparksoniq.jsoniq.runtime.iterator.functions.base.Functions.FunctionNames.tail;
+import static sparksoniq.jsoniq.runtime.iterator.functions.base.Functions.FunctionNames.tan;
+import static sparksoniq.jsoniq.runtime.iterator.functions.base.Functions.FunctionNames.text_file1;
+import static sparksoniq.jsoniq.runtime.iterator.functions.base.Functions.FunctionNames.text_file2;
+import static sparksoniq.jsoniq.runtime.iterator.functions.base.Functions.FunctionNames.time;
+import static sparksoniq.jsoniq.runtime.iterator.functions.base.Functions.FunctionNames.timezone_from_date;
+import static sparksoniq.jsoniq.runtime.iterator.functions.base.Functions.FunctionNames.timezone_from_dateTime;
+import static sparksoniq.jsoniq.runtime.iterator.functions.base.Functions.FunctionNames.timezone_from_time;
+import static sparksoniq.jsoniq.runtime.iterator.functions.base.Functions.FunctionNames.tokenize1;
+import static sparksoniq.jsoniq.runtime.iterator.functions.base.Functions.FunctionNames.tokenize2;
+import static sparksoniq.jsoniq.runtime.iterator.functions.base.Functions.FunctionNames.values;
+import static sparksoniq.jsoniq.runtime.iterator.functions.base.Functions.FunctionNames.yearMonthDuration;
+import static sparksoniq.jsoniq.runtime.iterator.functions.base.Functions.FunctionNames.year_from_date;
+import static sparksoniq.jsoniq.runtime.iterator.functions.base.Functions.FunctionNames.year_from_dateTime;
+import static sparksoniq.jsoniq.runtime.iterator.functions.base.Functions.FunctionNames.years_from_duration;
+import static sparksoniq.jsoniq.runtime.iterator.functions.base.Functions.FunctionNames.zero_or_one;
 
 public class Functions {
     private static final HashMap<FunctionIdentifier, BuiltinFunction> builtInFunctions;
@@ -266,24 +274,83 @@
 
     static {
         itemTypes = new HashMap<>();
+        itemTypes.put("item", new ItemType(ItemTypes.Item));
+
+        itemTypes.put("object", new ItemType(ItemTypes.ObjectItem));
+        itemTypes.put("array", new ItemType(ItemTypes.ArrayItem));
+
+        itemTypes.put("atomic", new ItemType(ItemTypes.AtomicItem));
         itemTypes.put("string", new ItemType(ItemTypes.StringItem));
+        itemTypes.put("integer", new ItemType(ItemTypes.IntegerItem));
+        itemTypes.put("decimal", new ItemType(ItemTypes.DecimalItem));
+        itemTypes.put("double", new ItemType(ItemTypes.DoubleItem));
+        itemTypes.put("boolean", new ItemType(ItemTypes.BooleanItem));
+
+        itemTypes.put("duration", new ItemType(ItemTypes.DurationItem));
+        itemTypes.put("yearMonthDuration", new ItemType(ItemTypes.YearMonthDurationItem));
+        itemTypes.put("dayTimeDuration", new ItemType(ItemTypes.DayTimeDurationItem));
+
+        itemTypes.put("dateTime", new ItemType(ItemTypes.DateTimeItem));
+        itemTypes.put("date", new ItemType(ItemTypes.DateItem));
+        itemTypes.put("time", new ItemType(ItemTypes.TimeItem));
+
         itemTypes.put("hexBinary", new ItemType(ItemTypes.HexBinaryItem));
-        itemTypes.put("boolean", new ItemType(ItemTypes.BooleanItem));
-        itemTypes.put("item", new ItemType(ItemTypes.Item));
-        itemTypes.put("integer", new ItemType(ItemTypes.IntegerItem));
+        itemTypes.put("base64Binary", new ItemType(ItemTypes.Base64BinaryItem));
+
+        itemTypes.put("null", new ItemType(ItemTypes.NullItem));
+
     }
 
     private static final Map<String, SequenceType> sequenceTypes;
     static {
         sequenceTypes = new HashMap<>();
+        sequenceTypes.put("item", new SequenceType(itemTypes.get("item"), SequenceType.Arity.One));
+        sequenceTypes.put("item?", new SequenceType(itemTypes.get("item"), SequenceType.Arity.OneOrZero));
+        sequenceTypes.put("item*", new SequenceType(itemTypes.get("item"), SequenceType.Arity.ZeroOrMore));
+        sequenceTypes.put("item+", new SequenceType(itemTypes.get("item"), SequenceType.Arity.OneOrMore));
+
+        sequenceTypes.put("object", new SequenceType(itemTypes.get("object"), SequenceType.Arity.One));
+        sequenceTypes.put("object+", new SequenceType(itemTypes.get("object"), SequenceType.Arity.OneOrMore));
+
+        sequenceTypes.put("array?", new SequenceType(itemTypes.get("array"), SequenceType.Arity.OneOrZero));
+
+        sequenceTypes.put("atomic", new SequenceType(itemTypes.get("atomic"), SequenceType.Arity.One));
+        sequenceTypes.put("atomic?", new SequenceType(itemTypes.get("atomic"), SequenceType.Arity.OneOrZero));
+        sequenceTypes.put("atomic*", new SequenceType(itemTypes.get("atomic"), SequenceType.Arity.ZeroOrMore));
+
         sequenceTypes.put("string", new SequenceType(itemTypes.get("string"), SequenceType.Arity.One));
         sequenceTypes.put("string?", new SequenceType(itemTypes.get("string"), SequenceType.Arity.OneOrZero));
+        sequenceTypes.put("string*", new SequenceType(itemTypes.get("string"), SequenceType.Arity.ZeroOrMore));
+
+        sequenceTypes.put("integer", new SequenceType(itemTypes.get("integer"), SequenceType.Arity.One));
+        sequenceTypes.put("integer?", new SequenceType(itemTypes.get("integer"), SequenceType.Arity.OneOrZero));
+        sequenceTypes.put("integer*", new SequenceType(itemTypes.get("integer"), SequenceType.Arity.ZeroOrMore));
+
+        sequenceTypes.put("decimal?", new SequenceType(itemTypes.get("decimal"), SequenceType.Arity.OneOrZero));
+
+        sequenceTypes.put("double", new SequenceType(itemTypes.get("double"), SequenceType.Arity.One));
+        sequenceTypes.put("double?", new SequenceType(itemTypes.get("double"), SequenceType.Arity.OneOrZero));
+
         sequenceTypes.put("boolean", new SequenceType(itemTypes.get("boolean"), SequenceType.Arity.One));
-        sequenceTypes.put("boolean?", new SequenceType(itemTypes.get("boolean"), SequenceType.Arity.OneOrZero));
-        sequenceTypes.put("hexBinary", new SequenceType(itemTypes.get("hexBinary"), SequenceType.Arity.One));
+
+        sequenceTypes.put("duration?", new SequenceType(itemTypes.get("duration"), SequenceType.Arity.OneOrZero));
+
+        sequenceTypes.put("yearMonthDuration?", new SequenceType(itemTypes.get("yearMonthDuration"), SequenceType.Arity.OneOrZero));
+
+        sequenceTypes.put("dayTimeDuration?", new SequenceType(itemTypes.get("dayTimeDuration"), SequenceType.Arity.OneOrZero));
+
+        sequenceTypes.put("dateTime?", new SequenceType(itemTypes.get("dateTime"), SequenceType.Arity.OneOrZero));
+
+        sequenceTypes.put("date?", new SequenceType(itemTypes.get("date"), SequenceType.Arity.OneOrZero));
+
+        sequenceTypes.put("time?", new SequenceType(itemTypes.get("time"), SequenceType.Arity.OneOrZero));
+
         sequenceTypes.put("hexBinary?", new SequenceType(itemTypes.get("hexBinary"), SequenceType.Arity.OneOrZero));
-        sequenceTypes.put("item*", new SequenceType(itemTypes.get("item"), SequenceType.Arity.ZeroOrMore));
-        sequenceTypes.put("integer", new SequenceType(itemTypes.get("integer"), SequenceType.Arity.One));
+
+        sequenceTypes.put("base64Binary?", new SequenceType(itemTypes.get("base64Binary"), SequenceType.Arity.OneOrZero));
+
+        sequenceTypes.put("null?", new SequenceType(itemTypes.get("null"), SequenceType.Arity.OneOrZero));
+
     }
 
 
@@ -291,239 +358,139 @@
         userDefinedFunctions = new HashMap<>();
         builtInFunctions = new HashMap<>();
 
-<<<<<<< HEAD
-        builtInFunctions.put(hexBinaryFunction.getIdentifier(), hexBinaryFunction);
-        builtInFunctions.put(endsWithFunction.getIdentifier(), endsWithFunction);
-
-        // builtInFunctions.put(new FunctionIdentifier(JSON_FILE, 1), ParseJsonFunctionIterator.class);
-        // builtInFunctions.put(new FunctionIdentifier(JSON_FILE, 2), ParseJsonFunctionIterator.class);
-        // builtInFunctions.put(new FunctionIdentifier(TEXT_FILE, 1), ParseTextFunctionIterator.class);
-        // builtInFunctions.put(new FunctionIdentifier(TEXT_FILE, 2), ParseTextFunctionIterator.class);
+        builtInFunctions.put(position.getIdentifier(), position);
+        builtInFunctions.put(last.getIdentifier(), last);
+
+        builtInFunctions.put(json_file1.getIdentifier(), json_file1);
+        builtInFunctions.put(json_file2.getIdentifier(), json_file2);
+        builtInFunctions.put(json_doc.getIdentifier(), json_doc);
+        builtInFunctions.put(text_file1.getIdentifier(), text_file1);
+        builtInFunctions.put(text_file2.getIdentifier(), text_file2);
         builtInFunctions.put(parallelizeFunction1.getIdentifier(), parallelizeFunction1);
         builtInFunctions.put(parallelizeFunction2.getIdentifier(), parallelizeFunction2);
-        // builtInFunctions.put(new FunctionIdentifier(COUNT, 1), CountFunctionIterator.class);
-        //
-        // builtInFunctions.put(new FunctionIdentifier(BOOLEAN, 1), BooleanFunctionIterator.class);
-        //
-        // builtInFunctions.put(new FunctionIdentifier(MIN, 1), MinFunctionIterator.class);
-        // builtInFunctions.put(new FunctionIdentifier(MAX, 1), MaxFunctionIterator.class);
-        // builtInFunctions.put(new FunctionIdentifier(SUM, 1), SumFunctionIterator.class);
-        // builtInFunctions.put(new FunctionIdentifier(SUM, 2), SumFunctionIterator.class);
-        // builtInFunctions.put(new FunctionIdentifier(AVG, 1), AvgFunctionIterator.class);
-        //
-        // builtInFunctions.put(new FunctionIdentifier(EMPTY, 1), EmptyFunctionIterator.class);
-        // builtInFunctions.put(new FunctionIdentifier(EXISTS, 1), ExistsFunctionIterator.class);
-        // builtInFunctions.put(new FunctionIdentifier(HEAD, 1), HeadFunctionIterator.class);
-        // builtInFunctions.put(new FunctionIdentifier(TAIL, 1), TailFunctionIterator.class);
-        // builtInFunctions.put(new FunctionIdentifier(INSERTBEFORE, 3), InsertBeforeFunctionIterator.class);
-        // builtInFunctions.put(new FunctionIdentifier(REMOVE, 2), RemoveFunctionIterator.class);
-        // builtInFunctions.put(new FunctionIdentifier(REVERSE, 1), ReverseFunctionIterator.class);
-        // builtInFunctions.put(new FunctionIdentifier(SUBSEQUENCE, 2), SubsequenceFunctionIterator.class);
-        // builtInFunctions.put(new FunctionIdentifier(SUBSEQUENCE, 3), SubsequenceFunctionIterator.class);
-        //
-        // builtInFunctions.put(new FunctionIdentifier(ZEROORONE, 1), ZeroOrOneIterator.class);
-        // builtInFunctions.put(new FunctionIdentifier(ONEORMORE, 1), OneOrMoreIterator.class);
-        // builtInFunctions.put(new FunctionIdentifier(EXACTLYONE, 1), ExactlyOneIterator.class);
-        //
-        // builtInFunctions.put(new FunctionIdentifier(DISTINCTVALUES, 1), DistinctValuesFunctionIterator.class);
-        // builtInFunctions.put(new FunctionIdentifier(INDEXOF, 2), IndexOfFunctionIterator.class);
-        // builtInFunctions.put(new FunctionIdentifier(DEEPEQUAL, 2), DeepEqualFunctionIterator.class);
-        //
-        // builtInFunctions.put(new FunctionIdentifier(ABS, 1), AbsFunctionIterator.class);
-        // builtInFunctions.put(new FunctionIdentifier(CEILING, 1), CeilingFunctionIterator.class);
-        // builtInFunctions.put(new FunctionIdentifier(FLOOR, 1), FloorFunctionIterator.class);
-        // builtInFunctions.put(new FunctionIdentifier(ROUND, 1), RoundFunctionIterator.class);
-        // builtInFunctions.put(new FunctionIdentifier(ROUND, 2), RoundFunctionIterator.class);
-        // builtInFunctions.put(new FunctionIdentifier(ROUNDHALFTOEVEN, 1), RoundHalfToEvenFunctionIterator.class);
-        // builtInFunctions.put(new FunctionIdentifier(ROUNDHALFTOEVEN, 2), RoundHalfToEvenFunctionIterator.class);
-        //
-        // builtInFunctions.put(new FunctionIdentifier(PI, 0), PiFunctionIterator.class);
-        // builtInFunctions.put(new FunctionIdentifier(EXP, 1), ExpFunctionIterator.class);
-        // builtInFunctions.put(new FunctionIdentifier(EXP10, 1), Exp10FunctionIterator.class);
-        // builtInFunctions.put(new FunctionIdentifier(LOG, 1), LogFunctionIterator.class);
-        // builtInFunctions.put(new FunctionIdentifier(LOG10, 1), Log10FunctionIterator.class);
-        // builtInFunctions.put(new FunctionIdentifier(POW, 2), PowFunctionIterator.class);
-        // builtInFunctions.put(new FunctionIdentifier(SQRT, 1), SqrtFunctionIterator.class);
-        // builtInFunctions.put(new FunctionIdentifier(SIN, 1), SinFunctionIterator.class);
-        // builtInFunctions.put(new FunctionIdentifier(COS, 1), CosFunctionIterator.class);
-        // builtInFunctions.put(new FunctionIdentifier(TAN, 1), TanFunctionIterator.class);
-        // builtInFunctions.put(new FunctionIdentifier(ASIN, 1), ASinFunctionIterator.class);
-        // builtInFunctions.put(new FunctionIdentifier(ACOS, 1), ACosFunctionIterator.class);
-        // builtInFunctions.put(new FunctionIdentifier(ATAN, 1), ATanFunctionIterator.class);
-        // builtInFunctions.put(new FunctionIdentifier(ATAN2, 2), ATan2FunctionIterator.class);
-        //
-        // builtInFunctions.put(new FunctionIdentifier(SUBSTRING, 2), SubstringFunctionIterator.class);
-        // builtInFunctions.put(new FunctionIdentifier(SUBSTRING, 3), SubstringFunctionIterator.class);
-        // builtInFunctions.put(new FunctionIdentifier(SUBSTRING_BEFORE, 2), SubstringBeforeFunctionIterator.class);
-        // builtInFunctions.put(new FunctionIdentifier(SUBSTRING_AFTER, 2), SubstringAfterFunctionIterator.class);
-        // for (int i = 0; i <= 100; i++)
-        // builtInFunctions.put(new FunctionIdentifier(CONCAT, i), ConcatFunctionIterator.class);
-        //
-        // builtInFunctions.put(new FunctionIdentifier(ENDSWITH, 2), EndsWithFunctionIterator.class);
-        // builtInFunctions.put(new FunctionIdentifier(STRINGJOIN, 1), StringJoinFunction.class);
-        // builtInFunctions.put(new FunctionIdentifier(STRINGJOIN, 2), StringJoinFunction.class);
-        // builtInFunctions.put(new FunctionIdentifier(STRINGLENGTH, 1), StringLengthFunctionIterator.class);
-        // builtInFunctions.put(new FunctionIdentifier(TOKENIZE, 1), TokenizeFunctionIterator.class);
-        // builtInFunctions.put(new FunctionIdentifier(TOKENIZE, 2), TokenizeFunctionIterator.class);
-        // builtInFunctions.put(new FunctionIdentifier(STARTSWITH, 2), StartsWithFunctionIterator.class);
-        // builtInFunctions.put(new FunctionIdentifier(MATCHES, 2), MatchesFunctionIterator.class);
-        // builtInFunctions.put(new FunctionIdentifier(CONTAINS, 2), ContainsFunctionIterator.class);
-        // builtInFunctions.put(new FunctionIdentifier(HEXBINARY, 1), HexBinaryFunctionIterator.class);
-        // builtInFunctions.put(new FunctionIdentifier(NORMALIZESPACE, 1), NormalizeSpaceFunctionIterator.class);
-        //
-        // builtInFunctions.put(new FunctionIdentifier(KEYS, 1), ObjectKeysFunctionIterator.class);
-        // builtInFunctions.put(new FunctionIdentifier(MEMBERS, 1), ArrayMembersFunctionIterator.class);
-        // builtInFunctions.put(new FunctionIdentifier(NULL, 0), NullFunctionIterator.class);
-        // builtInFunctions.put(new FunctionIdentifier(SIZE, 1), ArraySizeFunctionIterator.class);
-        // builtInFunctions.put(new FunctionIdentifier(ACCUMULATE, 1), ObjectAccumulateFunctionIterator.class);
-        // builtInFunctions.put(new FunctionIdentifier(DESCENDANTARRAYS, 1), ArrayDescendantFunctionIterator.class);
-        // builtInFunctions.put(new FunctionIdentifier(DESCENDANTOBJECTS, 1), ObjectDescendantFunctionIterator.class);
-        // builtInFunctions.put(new FunctionIdentifier(DESCENDANTPAIRS, 1),
-        // ObjectDescendantPairsFunctionIterator.class);
-        // builtInFunctions.put(new FunctionIdentifier(FLATTEN, 1), ArrayFlattenFunctionIterator.class);
-        // builtInFunctions.put(new FunctionIdentifier(INTERSECT, 1), ObjectIntersectFunctionIterator.class);
-        // builtInFunctions.put(new FunctionIdentifier(PROJECT, 2), ObjectProjectFunctionIterator.class);
-        // builtInFunctions.put(new FunctionIdentifier(REMOVEKEYS, 2), ObjectRemoveKeysFunctionIterator.class);
-        // builtInFunctions.put(new FunctionIdentifier(VALUES, 1), ObjectValuesFunctionIterator.class);
-=======
-        builtInFunctions.put(new FunctionIdentifier(POSITION, 0), PositionFunctionIterator.class);
-        builtInFunctions.put(new FunctionIdentifier(LAST, 0), LastFunctionIterator.class);
-
-        builtInFunctions.put(new FunctionIdentifier(JSON_FILE, 1), ParseJsonFunctionIterator.class);
-        builtInFunctions.put(new FunctionIdentifier(JSON_FILE, 2), ParseJsonFunctionIterator.class);
-        builtInFunctions.put(new FunctionIdentifier(JSON_DOC, 1), JsonDocFunctionIterator.class);
-        builtInFunctions.put(new FunctionIdentifier(TEXT_FILE, 1), ParseTextFunctionIterator.class);
-        builtInFunctions.put(new FunctionIdentifier(TEXT_FILE, 2), ParseTextFunctionIterator.class);
-        builtInFunctions.put(new FunctionIdentifier(PARALLELIZE, 1), ParallelizeFunctionIterator.class);
-        builtInFunctions.put(new FunctionIdentifier(PARALLELIZE, 2), ParallelizeFunctionIterator.class);
-        builtInFunctions.put(new FunctionIdentifier(PARQUET_FILE, 1), ParquetFileFunctionIterator.class);
-        builtInFunctions.put(new FunctionIdentifier(COUNT, 1), CountFunctionIterator.class);
-
-        builtInFunctions.put(new FunctionIdentifier(BOOLEAN, 1), BooleanFunctionIterator.class);
-
-        builtInFunctions.put(new FunctionIdentifier(MIN, 1), MinFunctionIterator.class);
-        builtInFunctions.put(new FunctionIdentifier(MAX, 1), MaxFunctionIterator.class);
-        builtInFunctions.put(new FunctionIdentifier(SUM, 1), SumFunctionIterator.class);
-        builtInFunctions.put(new FunctionIdentifier(SUM, 2), SumFunctionIterator.class);
-        builtInFunctions.put(new FunctionIdentifier(AVG, 1), AvgFunctionIterator.class);
-
-        builtInFunctions.put(new FunctionIdentifier(EMPTY, 1), EmptyFunctionIterator.class);
-        builtInFunctions.put(new FunctionIdentifier(EXISTS, 1), ExistsFunctionIterator.class);
-        builtInFunctions.put(new FunctionIdentifier(HEAD, 1), HeadFunctionIterator.class);
-        builtInFunctions.put(new FunctionIdentifier(TAIL, 1), TailFunctionIterator.class);
-        builtInFunctions.put(new FunctionIdentifier(INSERTBEFORE, 3), InsertBeforeFunctionIterator.class);
-        builtInFunctions.put(new FunctionIdentifier(REMOVE, 2), RemoveFunctionIterator.class);
-        builtInFunctions.put(new FunctionIdentifier(REVERSE, 1), ReverseFunctionIterator.class);
-        builtInFunctions.put(new FunctionIdentifier(SUBSEQUENCE, 2), SubsequenceFunctionIterator.class);
-        builtInFunctions.put(new FunctionIdentifier(SUBSEQUENCE, 3), SubsequenceFunctionIterator.class);
-
-        builtInFunctions.put(new FunctionIdentifier(ZEROORONE, 1), ZeroOrOneIterator.class);
-        builtInFunctions.put(new FunctionIdentifier(ONEORMORE, 1), OneOrMoreIterator.class);
-        builtInFunctions.put(new FunctionIdentifier(EXACTLYONE, 1), ExactlyOneIterator.class);
-
-        builtInFunctions.put(new FunctionIdentifier(DISTINCTVALUES, 1), DistinctValuesFunctionIterator.class);
-        builtInFunctions.put(new FunctionIdentifier(INDEXOF, 2), IndexOfFunctionIterator.class);
-        builtInFunctions.put(new FunctionIdentifier(DEEPEQUAL, 2), DeepEqualFunctionIterator.class);
-
-        builtInFunctions.put(new FunctionIdentifier(ABS, 1), AbsFunctionIterator.class);
-        builtInFunctions.put(new FunctionIdentifier(CEILING, 1), CeilingFunctionIterator.class);
-        builtInFunctions.put(new FunctionIdentifier(FLOOR, 1), FloorFunctionIterator.class);
-        builtInFunctions.put(new FunctionIdentifier(ROUND, 1), RoundFunctionIterator.class);
-        builtInFunctions.put(new FunctionIdentifier(ROUND, 2), RoundFunctionIterator.class);
-        builtInFunctions.put(new FunctionIdentifier(ROUNDHALFTOEVEN, 1), RoundHalfToEvenFunctionIterator.class);
-        builtInFunctions.put(new FunctionIdentifier(ROUNDHALFTOEVEN, 2), RoundHalfToEvenFunctionIterator.class);
-
-        builtInFunctions.put(new FunctionIdentifier(PI, 0), PiFunctionIterator.class);
-        builtInFunctions.put(new FunctionIdentifier(EXP, 1), ExpFunctionIterator.class);
-        builtInFunctions.put(new FunctionIdentifier(EXP10, 1), Exp10FunctionIterator.class);
-        builtInFunctions.put(new FunctionIdentifier(LOG, 1), LogFunctionIterator.class);
-        builtInFunctions.put(new FunctionIdentifier(LOG10, 1), Log10FunctionIterator.class);
-        builtInFunctions.put(new FunctionIdentifier(POW, 2), PowFunctionIterator.class);
-        builtInFunctions.put(new FunctionIdentifier(SQRT, 1), SqrtFunctionIterator.class);
-        builtInFunctions.put(new FunctionIdentifier(SIN, 1), SinFunctionIterator.class);
-        builtInFunctions.put(new FunctionIdentifier(COS, 1), CosFunctionIterator.class);
-        builtInFunctions.put(new FunctionIdentifier(TAN, 1), TanFunctionIterator.class);
-        builtInFunctions.put(new FunctionIdentifier(ASIN, 1), ASinFunctionIterator.class);
-        builtInFunctions.put(new FunctionIdentifier(ACOS, 1), ACosFunctionIterator.class);
-        builtInFunctions.put(new FunctionIdentifier(ATAN, 1), ATanFunctionIterator.class);
-        builtInFunctions.put(new FunctionIdentifier(ATAN2, 2), ATan2FunctionIterator.class);
-
-        builtInFunctions.put(new FunctionIdentifier(SUBSTRING, 2), SubstringFunctionIterator.class);
-        builtInFunctions.put(new FunctionIdentifier(SUBSTRING, 3), SubstringFunctionIterator.class);
-        builtInFunctions.put(new FunctionIdentifier(SUBSTRING_BEFORE, 2), SubstringBeforeFunctionIterator.class);
-        builtInFunctions.put(new FunctionIdentifier(SUBSTRING_AFTER, 2), SubstringAfterFunctionIterator.class);
-        for (int i = 0; i <= 100; i++) {
-            builtInFunctions.put(new FunctionIdentifier(CONCAT, i), ConcatFunctionIterator.class);
+        builtInFunctions.put(parquet_file.getIdentifier(), parquet_file);
+
+        builtInFunctions.put(count.getIdentifier(), count);
+        builtInFunctions.put(boolean_function.getIdentifier(), boolean_function);
+
+        builtInFunctions.put(min.getIdentifier(), min);
+        builtInFunctions.put(max.getIdentifier(), max);
+        builtInFunctions.put(sum1.getIdentifier(), sum1);
+        builtInFunctions.put(sum2.getIdentifier(), sum2);
+        builtInFunctions.put(avg.getIdentifier(), avg);
+
+        builtInFunctions.put(empty.getIdentifier(), empty);
+        builtInFunctions.put(exists.getIdentifier(), exists);
+        builtInFunctions.put(head.getIdentifier(), head);
+        builtInFunctions.put(tail.getIdentifier(), tail);
+        builtInFunctions.put(insert_before.getIdentifier(), insert_before);
+        builtInFunctions.put(remove.getIdentifier(), remove);
+        builtInFunctions.put(reverse.getIdentifier(), reverse);
+        builtInFunctions.put(subsequence2.getIdentifier(), subsequence2);
+        builtInFunctions.put(subsequence3.getIdentifier(), subsequence3);
+
+        builtInFunctions.put(zero_or_one.getIdentifier(), zero_or_one);
+        builtInFunctions.put(one_or_more.getIdentifier(), one_or_more);
+        builtInFunctions.put(exactly_one.getIdentifier(), exactly_one);
+
+        builtInFunctions.put(distinct_values.getIdentifier(), distinct_values);
+        builtInFunctions.put(index_of.getIdentifier(), index_of);
+        builtInFunctions.put(deep_equal.getIdentifier(), deep_equal);
+
+        builtInFunctions.put(abs.getIdentifier(), abs);
+        builtInFunctions.put(ceiling.getIdentifier(), ceiling);
+        builtInFunctions.put(floor.getIdentifier(), floor);
+        builtInFunctions.put(round1.getIdentifier(), round1);
+        builtInFunctions.put(round2.getIdentifier(), round2);
+        builtInFunctions.put(round_half_to_even1.getIdentifier(), round_half_to_even1);
+        builtInFunctions.put(round_half_to_even2.getIdentifier(), round_half_to_even2);
+
+        builtInFunctions.put(pi.getIdentifier(), pi);
+        builtInFunctions.put(exp.getIdentifier(), exp);
+        builtInFunctions.put(exp10.getIdentifier(), exp10);
+        builtInFunctions.put(log.getIdentifier(), log);
+        builtInFunctions.put(log10.getIdentifier(), log10);
+        builtInFunctions.put(pow.getIdentifier(), pow);
+        builtInFunctions.put(sqrt.getIdentifier(), sqrt);
+        builtInFunctions.put(sin.getIdentifier(), sin);
+        builtInFunctions.put(cos.getIdentifier(), cos);
+        builtInFunctions.put(tan.getIdentifier(), tan);
+        builtInFunctions.put(asin.getIdentifier(), asin);
+        builtInFunctions.put(acos.getIdentifier(), acos);
+        builtInFunctions.put(atan.getIdentifier(), atan);
+        builtInFunctions.put(atan2.getIdentifier(), atan2);
+
+        builtInFunctions.put(substring2.getIdentifier(), substring2);
+        builtInFunctions.put(substring3.getIdentifier(), substring3);
+        builtInFunctions.put(substring_before.getIdentifier(), substring_before);
+        builtInFunctions.put(substring_after.getIdentifier(), substring_after);
+        for (int i=0; i < 100; i++) {
+            builtInFunctions.put(new FunctionIdentifier("concat", i), concat);
         }
-
-        builtInFunctions.put(new FunctionIdentifier(ENDSWITH, 2), EndsWithFunctionIterator.class);
-        builtInFunctions.put(new FunctionIdentifier(STRINGJOIN, 1), StringJoinFunction.class);
-        builtInFunctions.put(new FunctionIdentifier(STRINGJOIN, 2), StringJoinFunction.class);
-        builtInFunctions.put(new FunctionIdentifier(STRINGLENGTH, 1), StringLengthFunctionIterator.class);
-        builtInFunctions.put(new FunctionIdentifier(TOKENIZE, 1), TokenizeFunctionIterator.class);
-        builtInFunctions.put(new FunctionIdentifier(TOKENIZE, 2), TokenizeFunctionIterator.class);
-        builtInFunctions.put(new FunctionIdentifier(STARTSWITH, 2), StartsWithFunctionIterator.class);
-        builtInFunctions.put(new FunctionIdentifier(MATCHES, 2), MatchesFunctionIterator.class);
-        builtInFunctions.put(new FunctionIdentifier(CONTAINS, 2), ContainsFunctionIterator.class);
-        builtInFunctions.put(new FunctionIdentifier(NORMALIZESPACE, 1), NormalizeSpaceFunctionIterator.class);
-
-        builtInFunctions.put(new FunctionIdentifier(DURATION, 1), DurationFunctionIterator.class);
-        builtInFunctions.put(new FunctionIdentifier(YEARMONTHDURATION, 1), YearMonthDurationFunctionIterator.class);
-        builtInFunctions.put(new FunctionIdentifier(DAYTIMEDURATION, 1), DayTimeDurationFunctionIterator.class);
-        builtInFunctions.put(new FunctionIdentifier(YEARSFROMDURATION, 1), YearsFromDurationFunctionIterator.class);
-        builtInFunctions.put(new FunctionIdentifier(MONTHSFROMDURATION, 1), MonthsFromDurationFunctionIterator.class);
-        builtInFunctions.put(new FunctionIdentifier(DAYSFROMDURATION, 1), DaysFromDurationFunctionIterator.class);
-        builtInFunctions.put(new FunctionIdentifier(HOURSFROMDURATION, 1), HoursFromDurationFunctionIterator.class);
-        builtInFunctions.put(new FunctionIdentifier(MINUTESFROMDURATION, 1), MinutesFromDurationFunctionIterator.class);
-        builtInFunctions.put(new FunctionIdentifier(SECONDSFROMDURATION, 1), SecondsFromDurationFunctionIterator.class);
-
-        builtInFunctions.put(new FunctionIdentifier(DATETIME, 1), DateTimeFunctionIterator.class);
-        builtInFunctions.put(new FunctionIdentifier(YEARFROMDATETIME, 1), YearFromDateTimeFunctionIterator.class);
-        builtInFunctions.put(new FunctionIdentifier(MONTHFROMDATETIME, 1), MonthFromDateTimeFunctionIterator.class);
-        builtInFunctions.put(new FunctionIdentifier(DAYFROMDATETIME, 1), DayFromDateTimeFunctionIterator.class);
-        builtInFunctions.put(new FunctionIdentifier(HOURSFROMDATETIME, 1), HoursFromDateTimeFunctionIterator.class);
-        builtInFunctions.put(new FunctionIdentifier(MINUTESFROMDATETIME, 1), MinutesFromDateTimeFunctionIterator.class);
-        builtInFunctions.put(new FunctionIdentifier(SECONDSFROMDATETIME, 1), SecondsFromDateTimeFunctionIterator.class);
-        builtInFunctions.put(
-            new FunctionIdentifier(TIMEZONEFROMDATETIME, 1),
-            TimezoneFromDateTimeFunctionIterator.class
-        );
-        builtInFunctions.put(new FunctionIdentifier(ADJUSTDATETIMETOTIMEZONE, 1), AdjustDateTimeToTimezone.class);
-        builtInFunctions.put(new FunctionIdentifier(ADJUSTDATETIMETOTIMEZONE, 2), AdjustDateTimeToTimezone.class);
-
-        builtInFunctions.put(new FunctionIdentifier(DATE, 1), DateFunctionIterator.class);
-        builtInFunctions.put(new FunctionIdentifier(YEARFROMDATE, 1), YearFromDateFunctionIterator.class);
-        builtInFunctions.put(new FunctionIdentifier(MONTHFROMDATE, 1), MonthFromDateFunctionIterator.class);
-        builtInFunctions.put(new FunctionIdentifier(DAYFROMDATE, 1), DayFromDateFunctionIterator.class);
-        builtInFunctions.put(new FunctionIdentifier(TIMEZONEFROMDATE, 1), TimezoneFromDateFunctionIterator.class);
-        builtInFunctions.put(new FunctionIdentifier(ADJUSTDATETOTIMEZONE, 1), AdjustDateToTimezone.class);
-        builtInFunctions.put(new FunctionIdentifier(ADJUSTDATETOTIMEZONE, 2), AdjustDateToTimezone.class);
-
-        builtInFunctions.put(new FunctionIdentifier(TIME, 1), TimeFunctionIterator.class);
-        builtInFunctions.put(new FunctionIdentifier(HOURSFROMTIME, 1), HoursFromTimeFunctionIterator.class);
-        builtInFunctions.put(new FunctionIdentifier(MINUTESFROMTIME, 1), MinutesFromTimeFunctionIterator.class);
-        builtInFunctions.put(new FunctionIdentifier(SECONDSFROMTIME, 1), SecondsFromTimeFunctionIterator.class);
-        builtInFunctions.put(new FunctionIdentifier(TIMEZONEFROMTIME, 1), TimezoneFromTimeFunctionIterator.class);
-        builtInFunctions.put(new FunctionIdentifier(ADJUSTTIMETOTIMEZONE, 1), AdjustTimeToTimezone.class);
-        builtInFunctions.put(new FunctionIdentifier(ADJUSTTIMETOTIMEZONE, 2), AdjustTimeToTimezone.class);
-
-        builtInFunctions.put(new FunctionIdentifier(HEXBINARY, 1), HexBinaryFunctionIterator.class);
-        builtInFunctions.put(new FunctionIdentifier(BASE64BINARY, 1), Base64BinaryFunctionIterator.class);
-
-        builtInFunctions.put(new FunctionIdentifier(KEYS, 1), ObjectKeysFunctionIterator.class);
-        builtInFunctions.put(new FunctionIdentifier(MEMBERS, 1), ArrayMembersFunctionIterator.class);
-        builtInFunctions.put(new FunctionIdentifier(NULL, 0), NullFunctionIterator.class);
-        builtInFunctions.put(new FunctionIdentifier(SIZE, 1), ArraySizeFunctionIterator.class);
-        builtInFunctions.put(new FunctionIdentifier(ACCUMULATE, 1), ObjectAccumulateFunctionIterator.class);
-        builtInFunctions.put(new FunctionIdentifier(DESCENDANTARRAYS, 1), ArrayDescendantFunctionIterator.class);
-        builtInFunctions.put(new FunctionIdentifier(DESCENDANTOBJECTS, 1), ObjectDescendantFunctionIterator.class);
-        builtInFunctions.put(new FunctionIdentifier(DESCENDANTPAIRS, 1), ObjectDescendantPairsFunctionIterator.class);
-        builtInFunctions.put(new FunctionIdentifier(FLATTEN, 1), ArrayFlattenFunctionIterator.class);
-        builtInFunctions.put(new FunctionIdentifier(INTERSECT, 1), ObjectIntersectFunctionIterator.class);
-        builtInFunctions.put(new FunctionIdentifier(PROJECT, 2), ObjectProjectFunctionIterator.class);
-        builtInFunctions.put(new FunctionIdentifier(REMOVEKEYS, 2), ObjectRemoveKeysFunctionIterator.class);
-        builtInFunctions.put(new FunctionIdentifier(VALUES, 1), ObjectValuesFunctionIterator.class);
->>>>>>> eca04ee3
+        builtInFunctions.put(ends_with.getIdentifier(), ends_with);
+        builtInFunctions.put(string_join1.getIdentifier(), string_join1);
+        builtInFunctions.put(string_join2.getIdentifier(), string_join2);
+        builtInFunctions.put(string_length.getIdentifier(), string_length);
+        builtInFunctions.put(tokenize1.getIdentifier(), tokenize1);
+        builtInFunctions.put(tokenize2.getIdentifier(), tokenize2);
+        builtInFunctions.put(starts_with.getIdentifier(), starts_with);
+        builtInFunctions.put(matches.getIdentifier(), matches);
+        builtInFunctions.put(contains.getIdentifier(), contains);
+        builtInFunctions.put(normalize_space.getIdentifier(), normalize_space);
+
+        builtInFunctions.put(duration.getIdentifier(), duration);
+        builtInFunctions.put(dayTimeDuration.getIdentifier(), dayTimeDuration);
+        builtInFunctions.put(yearMonthDuration.getIdentifier(), yearMonthDuration);
+        builtInFunctions.put(years_from_duration.getIdentifier(), years_from_duration);
+        builtInFunctions.put(months_from_duration.getIdentifier(), months_from_duration);
+        builtInFunctions.put(days_from_duration.getIdentifier(), days_from_duration);
+        builtInFunctions.put(hours_from_duration.getIdentifier(), hours_from_duration);
+        builtInFunctions.put(minutes_from_duration.getIdentifier(), minutes_from_duration);
+        builtInFunctions.put(seconds_from_duration.getIdentifier(), seconds_from_duration);
+
+        builtInFunctions.put(dateTime.getIdentifier(), dateTime);
+        builtInFunctions.put(year_from_dateTime.getIdentifier(), year_from_dateTime);
+        builtInFunctions.put(month_from_dateTime.getIdentifier(), month_from_dateTime);
+        builtInFunctions.put(day_from_dateTime.getIdentifier(), day_from_dateTime);
+        builtInFunctions.put(hours_from_dateTime.getIdentifier(), hours_from_dateTime);
+        builtInFunctions.put(minutes_from_dateTime.getIdentifier(), minutes_from_dateTime);
+        builtInFunctions.put(seconds_from_dateTime.getIdentifier(), seconds_from_dateTime);
+        builtInFunctions.put(timezone_from_dateTime.getIdentifier(), timezone_from_dateTime);
+        builtInFunctions.put(adjust_dateTime_to_timezone1.getIdentifier(), adjust_dateTime_to_timezone1);
+        builtInFunctions.put(adjust_dateTime_to_timezone2.getIdentifier(), adjust_dateTime_to_timezone2);
+
+        builtInFunctions.put(date.getIdentifier(), date);
+        builtInFunctions.put(year_from_date.getIdentifier(), year_from_date);
+        builtInFunctions.put(month_from_date.getIdentifier(), month_from_date);
+        builtInFunctions.put(day_from_date.getIdentifier(), day_from_date);
+        builtInFunctions.put(timezone_from_date.getIdentifier(), timezone_from_date);
+        builtInFunctions.put(adjust_date_to_timezone1.getIdentifier(), adjust_date_to_timezone1);
+        builtInFunctions.put(adjust_date_to_timezone2.getIdentifier(), adjust_date_to_timezone2);
+
+        builtInFunctions.put(time.getIdentifier(), time);
+        builtInFunctions.put(hours_from_time.getIdentifier(), hours_from_time);
+        builtInFunctions.put(minutes_from_time.getIdentifier(), minutes_from_time);
+        builtInFunctions.put(seconds_from_time.getIdentifier(), seconds_from_time);
+        builtInFunctions.put(timezone_from_time.getIdentifier(), timezone_from_time);
+        builtInFunctions.put(adjust_time_to_timezone1.getIdentifier(), adjust_time_to_timezone1);
+        builtInFunctions.put(adjust_time_to_timezone2.getIdentifier(), adjust_time_to_timezone2);
+
+        builtInFunctions.put(hexBinary.getIdentifier(), hexBinary);
+        builtInFunctions.put(base64Binary.getIdentifier(), base64Binary);
+
+        builtInFunctions.put(keys.getIdentifier(), keys);
+        builtInFunctions.put(members.getIdentifier(), members);
+        builtInFunctions.put(null_function.getIdentifier(), null_function);
+        builtInFunctions.put(size.getIdentifier(), size);
+        builtInFunctions.put(accumulate.getIdentifier(), accumulate);
+        builtInFunctions.put(descendant_arrays.getIdentifier(), descendant_arrays);
+        builtInFunctions.put(descendant_objects.getIdentifier(), descendant_objects);
+        builtInFunctions.put(descendant_pairs.getIdentifier(), descendant_pairs);
+        builtInFunctions.put(flatten.getIdentifier(), flatten);
+        builtInFunctions.put(intersect.getIdentifier(), intersect);
+        builtInFunctions.put(project.getIdentifier(), project);
+        builtInFunctions.put(remove_keys.getIdentifier(), remove_keys);
+        builtInFunctions.put(values.getIdentifier(), values);
     }
 
     public static boolean checkBuiltInFunctionExists(FunctionIdentifier identifier) {
@@ -602,6 +569,80 @@
 
     public static boolean checkUserDefinedFunctionExists(FunctionIdentifier identifier) {
         return userDefinedFunctions.containsKey(identifier);
+    }
+
+    private static BuiltinFunction createBuiltinFunction(
+            String functionName,
+            String returnType,
+            Class<? extends RuntimeIterator> functionIteratorClass
+    ) {
+        return new BuiltinFunction(
+                new FunctionIdentifier(functionName, 0),
+                new FunctionSignature(
+                        Collections.emptyList(),
+                        sequenceTypes.get(returnType)
+                ),
+                functionIteratorClass
+        );
+    }
+
+    private static BuiltinFunction createBuiltinFunction(
+            String functionName,
+            String param1Type,
+            String returnType,
+            Class<? extends RuntimeIterator> functionIteratorClass
+    ) {
+        return new BuiltinFunction(
+                new FunctionIdentifier(functionName, 1),
+                new FunctionSignature(
+                        Collections.singletonList(sequenceTypes.get(param1Type)),
+                        sequenceTypes.get(returnType)
+                ),
+                functionIteratorClass
+        );
+    }
+
+    private static BuiltinFunction createBuiltinFunction(
+            String functionName,
+            String param1Type,
+            String param2Type,
+            String returnType,
+            Class<? extends RuntimeIterator> functionIteratorClass
+    ) {
+        return new BuiltinFunction(
+                new FunctionIdentifier(functionName, 2),
+                new FunctionSignature(
+                        Collections.unmodifiableList(
+                            Arrays.asList(sequenceTypes.get(param1Type), sequenceTypes.get(param2Type))
+                        ),
+                        sequenceTypes.get(returnType)
+                ),
+                functionIteratorClass
+        );
+    }
+
+    private static BuiltinFunction createBuiltinFunction(
+            String functionName,
+            String param1Type,
+            String param2Type,
+            String param3Type,
+            String returnType,
+            Class<? extends RuntimeIterator> functionIteratorClass
+    ) {
+        return new BuiltinFunction(
+                new FunctionIdentifier(functionName, 3),
+                new FunctionSignature(
+                        Collections.unmodifiableList(
+                            Arrays.asList(
+                                sequenceTypes.get(param1Type),
+                                sequenceTypes.get(param2Type),
+                                sequenceTypes.get(param3Type)
+                            )
+                        ),
+                        sequenceTypes.get(returnType)
+                ),
+                functionIteratorClass
+        );
     }
 
     public static FunctionItem getUserDefinedFunction(FunctionIdentifier identifier) {
@@ -620,498 +661,1080 @@
         }
     }
 
-    public static class FunctionNames {
+    static final class FunctionNames {
         /**
          * function that returns the context position
          */
-        public static final String POSITION = "position";
+        static final BuiltinFunction position = createBuiltinFunction(
+                "position",
+                "integer?",
+                PositionFunctionIterator.class
+        );
         /**
          * function that returns the context size
          */
-        public static final String LAST = "last";
-
+        static final BuiltinFunction last = createBuiltinFunction(
+                "last",
+                "integer?",
+                LastFunctionIterator.class
+        );
         /**
          * function that parses a JSON lines file
          */
-        public static final String JSON_FILE = "json-file";
+        static final BuiltinFunction json_file1 = createBuiltinFunction(
+                "json-file",
+                "string?",
+                "item*",
+                ParseJsonFunctionIterator.class
+        );
+        static final BuiltinFunction json_file2 = createBuiltinFunction(
+                "json-file",
+                "string?",
+                "integer?",
+                "item*",
+                ParseJsonFunctionIterator.class
+        );
         /**
          * function that parses a JSON doc file
          */
-        public static final String JSON_DOC = "json-doc";
+        static final BuiltinFunction json_doc = createBuiltinFunction(
+                "json-doc",
+                "string?",
+                "item*",
+                JsonDocFunctionIterator.class
+        );
         /**
          * function that parses a text file
          */
-        public static final String TEXT_FILE = "text-file";
+        static final BuiltinFunction text_file1 = createBuiltinFunction(
+                "text-file",
+                "string?",
+                "item*",
+                ParseTextFunctionIterator.class
+        );
+        static final BuiltinFunction text_file2 = createBuiltinFunction(
+                "text-file",
+                "string?",
+                "integer?",
+                "item*",
+                ParseTextFunctionIterator.class
+        );
         /**
          * function that parallelizes item collections into a Spark RDD
          */
-        public static final String PARALLELIZE = "parallelize";
-        public static final BuiltinFunction parallelizeFunction1 = new BuiltinFunction(
-                new FunctionIdentifier(PARALLELIZE, 1),
-                new FunctionSignature(
-                        Collections.singletonList(sequenceTypes.get("item*")),
-                        sequenceTypes.get("item*")
-                ),
-                ParallelizeFunctionIterator.class
-        );
-        public static final BuiltinFunction parallelizeFunction2 = new BuiltinFunction(
-                new FunctionIdentifier(PARALLELIZE, 2),
-                new FunctionSignature(
-                        Collections.unmodifiableList(
-                            Arrays.asList(sequenceTypes.get("item*"), sequenceTypes.get("integer"))
-                        ),
-                        sequenceTypes.get("item*")
-                ),
-                ParallelizeFunctionIterator.class
+        static final BuiltinFunction parallelizeFunction1 = createBuiltinFunction(
+            "parallelize",
+            "item*",
+            "item*",
+            ParallelizeFunctionIterator.class
+        );
+        static final BuiltinFunction parallelizeFunction2 = createBuiltinFunction(
+            "parallelize",
+            "item*",
+            "integer",
+            "item*",
+            ParallelizeFunctionIterator.class
         );
         /**
          * function that parses a parquet file
          */
-        public static final String PARQUET_FILE = "parquet-file";
+        static final BuiltinFunction parquet_file = createBuiltinFunction(
+                "parquet-file",
+                "string?",
+                "item*",
+                ParquetFileFunctionIterator.class
+        );
         /**
          * function that returns the length of a sequence
          */
-        public static final String COUNT = "count";
-
+        static final BuiltinFunction count = createBuiltinFunction(
+                "count",
+                "item*",
+                "integer",
+                CountFunctionIterator.class
+        );
 
         /**
          * function that returns the effective boolean value of the given parameter
          */
-        public static final String BOOLEAN = "boolean";
-
+        static final BuiltinFunction boolean_function = createBuiltinFunction(
+                "boolean",
+                "item*",
+                "boolean",
+                BooleanFunctionIterator.class
+        );
 
         /**
          * function that returns the minimum of a sequence
          */
-        public static final String MIN = "min";
+        static final BuiltinFunction min = createBuiltinFunction(
+                "min",
+                "item*",
+                "atomic?",
+                MinFunctionIterator.class
+        );
         /**
          * function that returns the maximum of a sequence
          */
-        public static final String MAX = "max";
+        static final BuiltinFunction max = createBuiltinFunction(
+                "max",
+                "item*",
+                "atomic?",
+                MaxFunctionIterator.class
+        );
         /**
          * function that returns the average of a sequence
          */
-        public static final String AVG = "avg";
+        static final BuiltinFunction avg = createBuiltinFunction(
+                "avg",
+                "item*",
+                "atomic?",
+                AvgFunctionIterator.class
+        );
         /**
          * function that returns the sum of a sequence
          */
-        public static final String SUM = "sum";
+        static final BuiltinFunction sum1 = createBuiltinFunction(
+                "sum",
+                "item*",
+                "atomic?",
+                SumFunctionIterator.class
+        );
+        static final BuiltinFunction sum2 = createBuiltinFunction(
+                "sum",
+                "item*",
+                "item?",
+                "atomic?",
+                SumFunctionIterator.class
+        );
 
 
         /**
          * function that returns true if the argument is the empty sequence
          */
-        public static final String EMPTY = "empty";
+        static final BuiltinFunction empty = createBuiltinFunction(
+                "empty",
+                "item*",
+                "boolean",
+                EmptyFunctionIterator.class
+        );
         /**
          * function that returns true if the argument is a non-empty sequence
          */
-        public static final String EXISTS = "exists";
+        static final BuiltinFunction exists = createBuiltinFunction(
+                "exists",
+                "item*",
+                "boolean",
+                ExistsFunctionIterator.class
+        );
         /**
          * function that returns the first item in a sequence
          */
-        public static final String HEAD = "head";
+        static final BuiltinFunction head = createBuiltinFunction(
+                "head",
+                "item*",
+                "item?",
+                HeadFunctionIterator.class
+        );
         /**
          * function that returns all but the first item in a sequence
          */
-        public static final String TAIL = "tail";
+        static final BuiltinFunction tail = createBuiltinFunction(
+                "tail",
+                "item*",
+                "item*",
+                TailFunctionIterator.class
+        );
         /**
          * function that returns a sequence constructed by inserting an item or a sequence of items at a given position
          * within an existing sequence
          */
-        public static final String INSERTBEFORE = "insert-before";
+        static final BuiltinFunction insert_before = createBuiltinFunction(
+                "insert-before",
+                "item*",
+                "item*",
+                "item*",
+                "item*",
+                InsertBeforeFunctionIterator.class
+        );
         /**
          * function that returns a new sequence containing all the items of $target except the item at position
          * $position.
          */
-        public static final String REMOVE = "remove";
+        static final BuiltinFunction remove = createBuiltinFunction(
+                "remove",
+                "item*",
+                "item*",
+                "item*",
+                RemoveFunctionIterator.class
+        );
         /**
          * function that reverses the order of items in a sequence.
          */
-        public static final String REVERSE = "reverse";
+        static final BuiltinFunction reverse = createBuiltinFunction(
+                "reverse",
+                "item*",
+                "item*",
+                ReverseFunctionIterator.class
+        );
         /**
          * function that applies a subsequence operation to the given sequence with the given start index and length
          * parameters
          */
-        public static final String SUBSEQUENCE = "subsequence";
-
+        static final BuiltinFunction subsequence2 = createBuiltinFunction(
+                "subsequence",
+                "item*",
+                "item*",
+                "item*",
+                SubsequenceFunctionIterator.class
+        );
+        static final BuiltinFunction subsequence3 = createBuiltinFunction(
+                "subsequence",
+                "item*",
+                "item*",
+                "item*",
+                "item*",
+                SubsequenceFunctionIterator.class
+        );
 
         /**
          * function that returns $arg if it contains zero or one items. Otherwise, raises an error.
          */
-        public static final String ZEROORONE = "zero-or-one";
+        static final BuiltinFunction zero_or_one = createBuiltinFunction(
+                "zero-or-one",
+                "item*",
+                "item?",
+                ZeroOrOneIterator.class
+        );
         /**
          * function that returns $arg if it contains one or more items. Otherwise, raises an error.
          */
-        public static final String ONEORMORE = "one-or-more";
+        static final BuiltinFunction one_or_more = createBuiltinFunction(
+                "one-or-more",
+                "item*",
+                "item+",
+                OneOrMoreIterator.class
+        );
         /**
          * function that returns $arg if it contains exactly one item. Otherwise, raises an error.
          */
-        public static final String EXACTLYONE = "exactly-one";
-
+        static final BuiltinFunction exactly_one = createBuiltinFunction(
+                "exactly-one",
+                "item*",
+                "item",
+                ExactlyOneIterator.class
+        );
 
         /**
          * function that returns the values that appear in a sequence, with duplicates eliminated
          */
-        public static final String DISTINCTVALUES = "distinct-values";
+        static final BuiltinFunction distinct_values = createBuiltinFunction(
+                "distinct-values",
+                "item*",
+                "atomic*",
+                DistinctValuesFunctionIterator.class
+        );
         /**
          * function that returns indices of items that are equal to the search parameter
          */
-        public static final String INDEXOF = "index-of";
+        static final BuiltinFunction index_of = createBuiltinFunction(
+                "index-of",
+                "item*",
+                "item",
+                "integer*",
+                IndexOfFunctionIterator.class
+        );
         /**
          * function that returns whether two sequences are deep-equal to each other
          */
-        public static final String DEEPEQUAL = "deep-equal";
+        static final BuiltinFunction deep_equal = createBuiltinFunction(
+                "deep-equal",
+                "item*",
+                "item*",
+                "boolean",
+                DeepEqualFunctionIterator.class
+        );
 
         /**
          * function that returns the absolute value of the arg
          */
-        public static final String ABS = "abs";
+        static final BuiltinFunction abs = createBuiltinFunction(
+                "abs",
+                "double?",
+                "double?",
+                AbsFunctionIterator.class
+        );
         /**
          * function that rounds $arg upwards to a whole number
          */
-        public static final String CEILING = "ceiling";
+        static final BuiltinFunction ceiling = createBuiltinFunction(
+                "ceiling",
+                "double?",
+                "double?",
+                CeilingFunctionIterator.class
+        );
         /**
          * function that rounds $arg downwards to a whole number
          */
-        public static final String FLOOR = "floor";
+        static final BuiltinFunction floor = createBuiltinFunction(
+                "floor",
+                "double?",
+                "double?",
+                FloorFunctionIterator.class
+        );
         /**
          * function that rounds a value to a specified number of decimal places, rounding upwards if two such values are
          * equally near
          */
-        public static final String ROUND = "round";
+        static final BuiltinFunction round1 = createBuiltinFunction(
+                "round",
+                "double?",
+                "double?",
+                RoundFunctionIterator.class
+        );
+        static final BuiltinFunction round2 = createBuiltinFunction(
+                "round",
+                "double?",
+                "integer",
+                "double?",
+                RoundFunctionIterator.class
+        );
         /**
          * function that rounds a value to a specified number of decimal places, rounding to make the last digit even if
          * two such values are equally near
          */
-        public static final String ROUNDHALFTOEVEN = "round-half-to-even";
-
+        static final BuiltinFunction round_half_to_even1 = createBuiltinFunction(
+                "round-half-to-even",
+                "double?",
+                "double?",
+                RoundHalfToEvenFunctionIterator.class
+        );
+        static final BuiltinFunction round_half_to_even2 = createBuiltinFunction(
+                "round-half-to-even",
+                "double?",
+                "integer",
+                "double?",
+                RoundHalfToEvenFunctionIterator.class
+        );
 
         /**
          * function that returns the approximation the mathematical constant
          */
-        public static final String PI = "pi";
+        static final BuiltinFunction pi = createBuiltinFunction(
+                "pi",
+                "double?",
+                PiFunctionIterator.class
+        );
         /**
          * function that returns the value of e^x
          */
-        public static final String EXP = "exp";
+        static final BuiltinFunction exp = createBuiltinFunction(
+                "exp",
+                "double?",
+                "double?",
+                ExpFunctionIterator.class
+        );
         /**
          * function that returns the value of 10^x
          */
-        public static final String EXP10 = "exp10";
+        static final BuiltinFunction exp10 = createBuiltinFunction(
+                "exp10",
+                "double?",
+                "double?",
+                Exp10FunctionIterator.class
+        );
         /**
          * function that returns the natural logarithm of the argument
          */
-        public static final String LOG = "log";
+        static final BuiltinFunction log = createBuiltinFunction(
+                "log",
+                "double?",
+                "double?",
+                LogFunctionIterator.class
+        );
         /**
          * function that returns the base-ten logarithm of the argument
          */
-        public static final String LOG10 = "log10";
+        static final BuiltinFunction log10 = createBuiltinFunction(
+                "log10",
+                "double?",
+                "double?",
+                Log10FunctionIterator.class
+        );
         /**
          * function that returns the result of raising the first argument to the power of the second
          */
-        public static final String POW = "pow";
+        static final BuiltinFunction pow = createBuiltinFunction(
+                "pow",
+                "double?",
+                "double",
+                "double?",
+                PowFunctionIterator.class
+        );
         /**
          * function that returns the non-negative square root of the argument
          */
-        public static final String SQRT = "sqrt";
+        static final BuiltinFunction sqrt = createBuiltinFunction(
+                "sqrt",
+                "double?",
+                "double?",
+                SqrtFunctionIterator.class
+        );
         /**
          * function that returns the sine of the angle given in radians
          */
-        public static final String SIN = "sin";
+        static final BuiltinFunction sin = createBuiltinFunction(
+                "sin",
+                "double?",
+                "double?",
+                SinFunctionIterator.class
+        );
         /**
          * function that returns the cosine of the angle given in radians
          */
-        public static final String COS = "cos";
+        static final BuiltinFunction cos = createBuiltinFunction(
+                "cos",
+                "double?",
+                "double?",
+                CosFunctionIterator.class
+        );
         /**
          * function that returns the tangent of the angle given in radians
          */
-        public static final String TAN = "tan";
+        static final BuiltinFunction tan = createBuiltinFunction(
+                "tan",
+                "double?",
+                "double?",
+                TanFunctionIterator.class
+        );
         /**
          * function that returns the arc sine of the angle given in radians
          */
-        public static final String ASIN = "asin";
+        static final BuiltinFunction asin = createBuiltinFunction(
+                "asin",
+                "double?",
+                "double?",
+                ASinFunctionIterator.class
+        );
         /**
          * function that returns the arc cosine of the angle given in radians
          */
-        public static final String ACOS = "acos";
+        static final BuiltinFunction acos = createBuiltinFunction(
+                "acos",
+                "double?",
+                "double?",
+                ACosFunctionIterator.class
+        );
         /**
          * function that returns the arc tangent of the angle given in radians
          */
-        public static final String ATAN = "atan";
+        static final BuiltinFunction atan = createBuiltinFunction(
+                "atan",
+                "double?",
+                "double?",
+                ATanFunctionIterator.class
+        );
         /**
          * function that returns the the angle in radians subtended at the origin by the point on a plane with
          * coordinates (x, y) and the positive x-axis.
          */
-        public static final String ATAN2 = "atan2";
+        static final BuiltinFunction atan2 = createBuiltinFunction(
+                "atan2",
+                "double",
+                "double",
+                "double",
+                ATan2FunctionIterator.class
+        );
 
 
         /**
          * function that returns substrings
          */
-        public static final String SUBSTRING = "substring";
+        static final BuiltinFunction substring2 = createBuiltinFunction(
+                "substring",
+                "string?",
+                "double",
+                "string",
+                SubstringFunctionIterator.class
+        );
+        static final BuiltinFunction substring3 = createBuiltinFunction(
+                "substring",
+                "string?",
+                "double",
+                "double",
+                "string",
+                SubstringFunctionIterator.class
+        );
         /**
          * function that returns the part of the first variable that precedes the first occurrence of the second
-         * vairable.
-         */
-        public static final String SUBSTRING_BEFORE = "substring-before";
+         * variable.
+         */
+        static final BuiltinFunction substring_before = createBuiltinFunction(
+                "substring-before",
+                "string?",
+                "string?",
+                "string",
+                SubstringBeforeFunctionIterator.class
+        );
         /**
          * function that returns the part of the first variable that follows the first occurrence of the second
          * vairable.
          */
-        public static final String SUBSTRING_AFTER = "substring-after";
+        static final BuiltinFunction substring_after = createBuiltinFunction(
+                "substring-after",
+                "string?",
+                "string?",
+                "string",
+                SubstringAfterFunctionIterator.class
+        );
         /**
          * function that returns substrings
          */
-        public static final String CONCAT = "concat";
+        static final BuiltinFunction concat =
+                new BuiltinFunction(
+                        new FunctionIdentifier("concat", 100),
+                        new FunctionSignature(
+                                Collections.nCopies(
+                                        100, sequenceTypes.get("atomic*")
+                                ),
+                                sequenceTypes.get("string")
+                        ),
+                        ConcatFunctionIterator.class
+        );
         /**
          * function that returns substrings
          */
-        public static final String STRINGJOIN = "string-join";
+        static final BuiltinFunction string_join1 = createBuiltinFunction(
+                "string-join",
+                "string*",
+                "string",
+                StringJoinFunctionIterator.class
+        );
+        static final BuiltinFunction string_join2 = createBuiltinFunction(
+                "string-join",
+                "string*",
+                "string",
+                "string",
+                StringJoinFunctionIterator.class
+        );
         /**
          * function that returns the string length
          */
-        public static final String STRINGLENGTH = "string-length";
+        static final BuiltinFunction string_length = createBuiltinFunction(
+                "string-length",
+                "string?",
+                "integer",
+                StringLengthFunctionIterator.class
+        );
         /**
          * function that returns tokens
          */
-        public static final String TOKENIZE = "tokenize";
+        static final BuiltinFunction tokenize1 = createBuiltinFunction(
+                "tokenize",
+                "string?",
+                "string*",
+                TokenizeFunctionIterator.class
+        );
+        static final BuiltinFunction tokenize2 = createBuiltinFunction(
+                "tokenize",
+                "string?",
+                "string",
+                "string*",
+                TokenizeFunctionIterator.class
+        );
         /**
          * function that checks whether a string ends with a substring
          */
-        public static final String ENDSWITH = "ends-with";
-        public static final BuiltinFunction endsWithFunction = new BuiltinFunction(
-                new FunctionIdentifier(ENDSWITH, 2),
-                new FunctionSignature(
-                        Collections.unmodifiableList(
-                            Arrays.asList(sequenceTypes.get("string?"), sequenceTypes.get("string?"))
-                        ),
-                        sequenceTypes.get("boolean")
-                ),
+        static final BuiltinFunction ends_with = createBuiltinFunction(
+                "ends-with",
+                "string?",
+                "string?",
+                "boolean",
                 EndsWithFunctionIterator.class
         );
         /**
          * function that checks whether a string starts with a substring
          */
-        public static final String STARTSWITH = "starts-with";
+        static final BuiltinFunction starts_with = createBuiltinFunction(
+                "starts-with",
+                "string?",
+                "string?",
+                "boolean",
+                StartsWithFunctionIterator.class
+        );
         /**
          * function that checks whether a string contains a substring
          */
-        public static final String CONTAINS = "contains";
+        static final BuiltinFunction contains = createBuiltinFunction(
+                "contains",
+                "string?",
+                "string?",
+                "boolean",
+                ContainsFunctionIterator.class
+        );
         /**
          * function that checks whether a string matches a regular expression
          */
-        public static final String MATCHES = "matches";
+        static final BuiltinFunction matches = createBuiltinFunction(
+                "matches",
+                "string?",
+                "string",
+                "boolean",
+                MatchesFunctionIterator.class
+        );
         /**
          * function that normalizes spaces in a string
          */
-        public static final String NORMALIZESPACE = "normalize-space";
-
+        static final BuiltinFunction normalize_space = createBuiltinFunction(
+                "normalize-space",
+                "string?",
+                "string",
+                NormalizeSpaceFunctionIterator.class
+        );
 
         /**
          * function that returns the duration item from the supplied string
          */
-        public static final String DURATION = "duration";
+        static final BuiltinFunction duration = createBuiltinFunction(
+                "duration",
+                "string?",
+                "duration?",
+                DurationFunctionIterator.class
+        );
         /**
          * function that returns the yearMonthDuration item from the supplied string
          */
-        public static final String YEARMONTHDURATION = "yearMonthDuration";
+        static final BuiltinFunction yearMonthDuration = createBuiltinFunction(
+                "yearMonthDuration",
+                "string?",
+                "yearMonthDuration?",
+                YearMonthDurationFunctionIterator.class
+        );
         /**
          * function that returns the dayTimeDuration item from the supplied string
          */
-        public static final String DAYTIMEDURATION = "dayTimeDuration";
+        static final BuiltinFunction dayTimeDuration = createBuiltinFunction(
+                "dayTimeDuration",
+                "string?",
+                "dayTimeDuration?",
+                DayTimeDurationFunctionIterator.class
+        );
 
 
         /**
          * function that returns the years from a duration
          */
-        public static final String YEARSFROMDURATION = "years-from-duration";
+        static final BuiltinFunction years_from_duration = createBuiltinFunction(
+                "years-from-duration",
+                "duration?",
+                "integer?",
+                YearsFromDurationFunctionIterator.class
+        );
         /**
          * function that returns the months from a duration
          */
-        public static final String MONTHSFROMDURATION = "months-from-duration";
+        static final BuiltinFunction months_from_duration = createBuiltinFunction(
+                "months-from-duration",
+                "duration?",
+                "integer?",
+                MonthsFromDurationFunctionIterator.class
+        );
         /**
          * function that returns the days from a duration
          */
-        public static final String DAYSFROMDURATION = "days-from-duration";
+        static final BuiltinFunction days_from_duration = createBuiltinFunction(
+                "days-from-duration",
+                "duration?",
+                "integer?",
+                DaysFromDurationFunctionIterator.class
+        );
         /**
          * function that returns the hours from a duration
          */
-        public static final String HOURSFROMDURATION = "hours-from-duration";
+        static final BuiltinFunction hours_from_duration = createBuiltinFunction(
+                "hours-from-duration",
+                "duration?",
+                "integer?",
+                HoursFromDurationFunctionIterator.class
+        );
         /**
          * function that returns the minutes from a duration
          */
-        public static final String MINUTESFROMDURATION = "minutes-from-duration";
+        static final BuiltinFunction minutes_from_duration = createBuiltinFunction(
+                "minutes-from-duration",
+                "duration?",
+                "integer?",
+                MinutesFromDurationFunctionIterator.class
+        );
         /**
          * function that returns the seconds from a duration
          */
-        public static final String SECONDSFROMDURATION = "seconds-from-duration";
+        static final BuiltinFunction seconds_from_duration = createBuiltinFunction(
+                "seconds-from-duration",
+                "duration?",
+                "decimal?",
+                SecondsFromDurationFunctionIterator.class
+        );
 
 
         /**
          * function that returns the dateTime item from the supplied string
          */
-        public static final String DATETIME = "dateTime";
+        static final BuiltinFunction dateTime = createBuiltinFunction(
+                "dateTime",
+                "string?",
+                "dateTime?",
+                DateTimeFunctionIterator.class
+        );
+
         /**
          * function that returns the year from a dateTime
          */
-        public static final String YEARFROMDATETIME = "year-from-dateTime";
+        static final BuiltinFunction year_from_dateTime = createBuiltinFunction(
+                "year-from-dateTime",
+                "dateTime?",
+                "integer?",
+                YearFromDateTimeFunctionIterator.class
+        );
         /**
          * function that returns the month from a dateTime
          */
-        public static final String MONTHFROMDATETIME = "month-from-dateTime";
+        static final BuiltinFunction month_from_dateTime = createBuiltinFunction(
+                "month-from-dateTime",
+                "dateTime?",
+                "integer?",
+                MonthFromDateTimeFunctionIterator.class
+        );
         /**
          * function that returns the day from a dateTime
          */
-        public static final String DAYFROMDATETIME = "day-from-dateTime";
+        static final BuiltinFunction day_from_dateTime = createBuiltinFunction(
+                "day-from-dateTime",
+                "dateTime?",
+                "integer?",
+                DayFromDateTimeFunctionIterator.class
+        );
         /**
          * function that returns the hours from a dateTime
          */
-        public static final String HOURSFROMDATETIME = "hours-from-dateTime";
+        static final BuiltinFunction hours_from_dateTime = createBuiltinFunction(
+                "hours-from-dateTime",
+                "dateTime?",
+                "integer?",
+                HoursFromDateTimeFunctionIterator.class
+        );
         /**
          * function that returns the minutes from a dateTime
          */
-        public static final String MINUTESFROMDATETIME = "minutes-from-dateTime";
+        static final BuiltinFunction minutes_from_dateTime = createBuiltinFunction(
+                "minutes-from-dateTime",
+                "dateTime?",
+                "integer?",
+                MinutesFromDateTimeFunctionIterator.class
+        );
         /**
          * function that returns the seconds from a dateTime
          */
-        public static final String SECONDSFROMDATETIME = "seconds-from-dateTime";
+        static final BuiltinFunction seconds_from_dateTime = createBuiltinFunction(
+                "seconds-from-dateTime",
+                "dateTime?",
+                "decimal?",
+                SecondsFromDateTimeFunctionIterator.class
+        );
         /**
          * function that returns the seconds from a dateTime
          */
-        public static final String TIMEZONEFROMDATETIME = "timezone-from-dateTime";
+        static final BuiltinFunction timezone_from_dateTime = createBuiltinFunction(
+                "timezone-from-dateTime",
+                "dateTime?",
+                "dayTimeDuration?",
+                TimezoneFromDateTimeFunctionIterator.class
+        );
 
 
         /**
          * function that adjusts a dateTime value to a specific timezone, or to no timezone at all.
          */
-        public static final String ADJUSTDATETIMETOTIMEZONE = "adjust-dateTime-to-timezone";
+        static final BuiltinFunction adjust_dateTime_to_timezone1 = createBuiltinFunction(
+                "adjust-dateTime-to-timezone",
+                "dateTime?",
+                "dateTime?",
+                AdjustDateTimeToTimezone.class
+        );
+        static final BuiltinFunction adjust_dateTime_to_timezone2 = createBuiltinFunction(
+                "adjust-dateTime-to-timezone",
+                "dateTime?",
+                "dayTimeDuration?",
+                "dateTime?",
+                AdjustDateTimeToTimezone.class
+        );
+
 
 
         /**
          * function that returns the date item from the supplied string
          */
-        public static final String DATE = "date";
+        static final BuiltinFunction date = createBuiltinFunction(
+                "date",
+                "string?",
+                "date?",
+                DateFunctionIterator.class
+        );
         /**
          * function that returns the year from a date
          */
-        public static final String YEARFROMDATE = "year-from-date";
+        static final BuiltinFunction year_from_date = createBuiltinFunction(
+                "year-from-date",
+                "date?",
+                "integer?",
+                YearFromDateFunctionIterator.class
+        );
         /**
          * function that returns the month from a date
          */
-        public static final String MONTHFROMDATE = "month-from-date";
+        static final BuiltinFunction month_from_date = createBuiltinFunction(
+                "month-from-date",
+                "date?",
+                "integer?",
+                MonthFromDateFunctionIterator.class
+        );
         /**
          * function that returns the day from a date
          */
-        public static final String DAYFROMDATE = "day-from-date";
+        static final BuiltinFunction day_from_date = createBuiltinFunction(
+                "day-from-date",
+                "date?",
+                "integer?",
+                DayFromDateFunctionIterator.class
+        );
         /**
          * function that returns the seconds from a date
          */
-        public static final String TIMEZONEFROMDATE = "timezone-from-date";
-
-
-        /**
-         * function that adjusts a dateTime value to a specific timezone, or to no timezone at all.
-         */
-        public static final String ADJUSTDATETOTIMEZONE = "adjust-date-to-timezone";
-
+        static final BuiltinFunction timezone_from_date = createBuiltinFunction(
+                "timezone-from-date",
+                "date?",
+                "dayTimeDuration?",
+                TimezoneFromDateFunctionIterator.class
+        );
+
+
+        /**
+         * function that adjusts a date value to a specific timezone, or to no timezone at all.
+         */
+        static final BuiltinFunction adjust_date_to_timezone1 = createBuiltinFunction(
+                "adjust-date-to-timezone",
+                "date?",
+                "date?",
+                AdjustDateToTimezone.class
+        );
+        static final BuiltinFunction adjust_date_to_timezone2 = createBuiltinFunction(
+                "adjust-date-to-timezone",
+                "date?",
+                "dayTimeDuration?",
+                "date?",
+                AdjustDateToTimezone.class
+        );
 
         /**
          * function that returns the time item from the supplied string
          */
-        public static final String TIME = "time";
+        static final BuiltinFunction time = createBuiltinFunction(
+                "time",
+                "string?",
+                "time?",
+                TimeFunctionIterator.class
+        );
         /**
          * function that returns the hours from a time
          */
-        public static final String HOURSFROMTIME = "hours-from-time";
+        static final BuiltinFunction hours_from_time = createBuiltinFunction(
+                "hours-from-time",
+                "time?",
+                "integer?",
+                HoursFromTimeFunctionIterator.class
+        );
         /**
          * function that returns the minutes from a time
          */
-        public static final String MINUTESFROMTIME = "minutes-from-time";
+        static final BuiltinFunction minutes_from_time = createBuiltinFunction(
+                "minutes-from-time",
+                "time?",
+                "integer?",
+                MinutesFromTimeFunctionIterator.class
+        );
         /**
          * function that returns the seconds from a time
          */
-        public static final String SECONDSFROMTIME = "seconds-from-time";
+        static final BuiltinFunction seconds_from_time = createBuiltinFunction(
+                "seconds-from-time",
+                "time?",
+                "decimal?",
+                SecondsFromTimeFunctionIterator.class
+        );
         /**
          * function that returns the seconds from a time
          */
-        public static final String TIMEZONEFROMTIME = "timezone-from-time";
+        static final BuiltinFunction timezone_from_time = createBuiltinFunction(
+                "timezone-from-time",
+                "time?",
+                "dayTimeDuration?",
+                TimezoneFromTimeFunctionIterator.class
+        );
         /**
          * function that adjusts a time value to a specific timezone, or to no timezone at all.
          */
-        public static final String ADJUSTTIMETOTIMEZONE = "adjust-time-to-timezone";
-
+        static final BuiltinFunction adjust_time_to_timezone1 = createBuiltinFunction(
+                "adjust-time-to-timezone",
+                "time?",
+                "time?",
+                AdjustTimeToTimezone.class
+        );
+        static final BuiltinFunction adjust_time_to_timezone2 = createBuiltinFunction(
+                "adjust-time-to-timezone",
+                "time?",
+                "dayTimeDuration?",
+                "time?",
+                AdjustTimeToTimezone.class
+        );
 
         /**
          * function that returns the hexBinary item from the supplied string
          */
-        public static final String HEXBINARY = "hexBinary";
-        public static final BuiltinFunction hexBinaryFunction = new BuiltinFunction(
-                new FunctionIdentifier(HEXBINARY, 1),
-                new FunctionSignature(
-                        Collections.singletonList(sequenceTypes.get("string?")),
-                        sequenceTypes.get("hexBinary?")
-                ),
+        static final BuiltinFunction hexBinary = createBuiltinFunction(
+                "hexBinary",
+                "string?",
+                "hexBinary?",
                 HexBinaryFunctionIterator.class
         );
         /**
          * function that returns the base64Binary item from the supplied string
          */
-        public static final String BASE64BINARY = "base64Binary";
-
+        static final BuiltinFunction base64Binary = createBuiltinFunction(
+                "base64Binary",
+                "string?",
+                "base64Binary?",
+                Base64BinaryFunctionIterator.class
+        );
 
         /**
          * function that returns the keys of a Json Object
          */
-        public static final String KEYS = "keys";
+        static final BuiltinFunction keys = createBuiltinFunction(
+                "keys",
+                "item*",
+                "item*",
+                ObjectKeysFunctionIterator.class
+        );
         /**
          * function that returns returns all members of all arrays of the supplied sequence
          */
-        public static final String MEMBERS = "members";
+        static final BuiltinFunction members = createBuiltinFunction(
+                "members",
+                "item*",
+                "item*",
+                ArrayMembersFunctionIterator.class
+        );
         /**
          * function that returns the JSON null
          */
-        public static final String NULL = "null";
+        static final BuiltinFunction null_function = createBuiltinFunction(
+                "null",
+                "null?",
+                NullFunctionIterator.class
+        );
         /**
          * function that returns the length of an array
          */
-        public static final String SIZE = "size";
+        static final BuiltinFunction size = createBuiltinFunction(
+                "size",
+                "array?",
+                "integer?",
+                ArraySizeFunctionIterator.class
+        );
         /**
          * function that dynamically creates an object that merges the values of key collisions into arrays
          */
-        public static final String ACCUMULATE = "accumulate";
+        static final BuiltinFunction accumulate = createBuiltinFunction(
+                "accumulate",
+                "item*",
+                "object",
+                ObjectAccumulateFunctionIterator.class
+        );
         /**
          * function that returns all arrays contained within the supplied items, regardless of depth.
          */
-        public static final String DESCENDANTARRAYS = "descendant-arrays";
+        static final BuiltinFunction descendant_arrays = createBuiltinFunction(
+                "descendant-arrays",
+                "item*",
+                "item*",
+                ArrayDescendantFunctionIterator.class
+        );
         /**
          * function that returns all objects contained within the supplied items, regardless of depth
          */
-        public static final String DESCENDANTOBJECTS = "descendant-objects";
+        static final BuiltinFunction descendant_objects = createBuiltinFunction(
+                "descendant-objects",
+                "item*",
+                "item*",
+                ObjectDescendantFunctionIterator.class
+        );
         /**
          * function that returns all objects contained within the supplied items, regardless of depth
          */
-        public static final String DESCENDANTPAIRS = "descendant-pairs";
+        static final BuiltinFunction descendant_pairs = createBuiltinFunction(
+                "descendant-pairs",
+                "item*",
+                "item*",
+                ObjectDescendantPairsFunctionIterator.class
+        );
         /**
          * function that recursively flattens arrays in the input sequence, leaving non-arrays intact
          */
-        public static final String FLATTEN = "flatten";
+        static final BuiltinFunction flatten = createBuiltinFunction(
+                "flatten",
+                "item*",
+                "item*",
+                ArrayFlattenFunctionIterator.class
+        );
         /**
          * function that returns the intersection of the supplied objects, and aggregates values corresponding to the
          * same name into an array
          */
-        public static final String INTERSECT = "intersect";
+        static final BuiltinFunction intersect = createBuiltinFunction(
+                "intersect",
+                "item*",
+                "object+",
+                ObjectIntersectFunctionIterator.class
+        );
         /**
          * function that projects objects by filtering their pairs and leaves non-objects intact
          */
-        public static final String PROJECT = "project";
+        static final BuiltinFunction project = createBuiltinFunction(
+                "project",
+                "item*",
+                "string*",
+                "item*",
+                ObjectProjectFunctionIterator.class
+        );
         /**
          * function that removes the pairs with the given keys from all objects and leaves non-objects intact
          */
-        public static final String REMOVEKEYS = "remove-keys";
+        static final BuiltinFunction remove_keys = createBuiltinFunction(
+                "remove-keys",
+                "item*",
+                "string*",
+                "item*",
+                ObjectRemoveKeysFunctionIterator.class
+        );
         /**
          * function that returns the values of a Json Object
          */
-        public static final String VALUES = "values";
+        static final BuiltinFunction values = createBuiltinFunction(
+                "values",
+                "item*",
+                "item*",
+                ObjectValuesFunctionIterator.class
+        );
 
     }
 
