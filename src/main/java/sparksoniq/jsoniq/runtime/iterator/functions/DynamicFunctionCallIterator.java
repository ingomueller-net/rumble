--- conflicted
+++ resolved
@@ -80,17 +80,6 @@
     }
 
     private void processArguments() {
-<<<<<<< HEAD
-        if (_functionItem.getSignature().getParameterNames().size() != _functionArguments.size()) {
-            String formattedName = (!_functionItem.getSignature().getIdentifier().getName().equals(""))
-                    ? _functionItem.getSignature().getIdentifier().getName() + " "
-                    : "";
-            throw new UnexpectedTypeException(
-                    "Dynamic function " + formattedName
-                            + "invoked with incorrect number of arguments. Expected: " + _functionItem.getSignature().getParameterNames().size()
-                            + ", Found: " + _functionArguments.size()
-                    , getMetadata()
-=======
         if (_functionItem.getParameterNames().size() != _functionArguments.size()) {
             String formattedName = (!_functionItem.getIdentifier().getName().equals(""))
                 ? _functionItem.getIdentifier().getName() + " "
@@ -103,7 +92,6 @@
                         + ", Found: "
                         + _functionArguments.size(),
                     getMetadata()
->>>>>>> cec24219
             );
         }
 
@@ -115,7 +103,7 @@
             // calculate argument values
             for (int i = 0; i < _functionArguments.size(); i++) {
                 argIterator = _functionArguments.get(i);
-                argName = _functionItem.getSignature().getParameterNames().get(i);
+                argName = _functionItem.getParameterNames().get(i);
 
                 List<Item> argValue = getItemsFromIteratorWithCurrentContext(argIterator);
                 argumentValues.put(argName, argValue);
@@ -134,17 +122,11 @@
 
             for (int i = 0; i < _functionArguments.size(); i++) {
                 argIterator = _functionArguments.get(i);
-                argName = _functionItem.getSignature().getParameterNames().get(i);
-
-<<<<<<< HEAD
-                if (argIterator == null) {  // == ArgumentPlaceholder
+                argName = _functionItem.getParameterNames().get(i);
+
+                if (argIterator == null) { // == ArgumentPlaceholder
                     partialAppParametersNames.add(argName);
                     partialAppParameters.add(_functionItem.getSignature().getParameters().get(i));
-=======
-                if (argIterator == null) { // == ArgumentPlaceholder
-                    partialAppParamNames.add(argName);
-                    partialAppSignature.add(_functionItem.getSignature().get(i));
->>>>>>> cec24219
                 } else {
                     List<Item> argValue = getItemsFromIteratorWithCurrentContext(argIterator);
                     argumentValues.put(argName, argValue);
@@ -153,26 +135,16 @@
 
             // partial application should return a new FunctionItem with given parameters set as NonLocalVariables
             // and argument placeholders as new parameters to the new FunctionItem
-<<<<<<< HEAD
-            FunctionItem partiallyAppliedFunction =
-                    new FunctionItem(
-                            new FunctionSignature(
-                                    new FunctionIdentifier("", partialAppParametersNames.size()),
-                                    partialAppParameters,
-                                    partialAppParametersNames,
-                                    _functionItem.getSignature().getReturnType()),
-=======
-            partialAppSignature.add(_functionItem.getSignature().get(_functionItem.getSignature().size() - 1)); // add
-                                                                                                                // return
-                                                                                                                // type
-
             FunctionItem partiallyAppliedFunction = new FunctionItem(
-                    new FunctionIdentifier("", partialAppParamNames.size()),
-                    partialAppParamNames,
-                    partialAppSignature,
->>>>>>> cec24219
+                    new FunctionIdentifier("", partialAppParametersNames.size()),
+                    partialAppParametersNames,
+                    new FunctionSignature(
+                            partialAppParameters,
+                            _functionItem.getSignature().getReturnType()
+                    ),
                     _functionItem.getBodyIterator(),
-                    argumentValues);
+                    argumentValues
+            );
             _functionCallIterator = new FunctionRuntimeIterator(partiallyAppliedFunction, getMetadata());
         }
     }
@@ -184,11 +156,6 @@
             setNextResult();
             return result;
         }
-<<<<<<< HEAD
-        throw new IteratorFlowException(RuntimeIterator.FLOW_EXCEPTION_MESSAGE + " in "
-                + _functionItem.getSignature().getIdentifier().getName() + "  function",
-                getMetadata());
-=======
         throw new IteratorFlowException(
                 RuntimeIterator.FLOW_EXCEPTION_MESSAGE
                     + " in "
@@ -196,7 +163,6 @@
                     + "  function",
                 getMetadata()
         );
->>>>>>> cec24219
     }
 
     @Override
