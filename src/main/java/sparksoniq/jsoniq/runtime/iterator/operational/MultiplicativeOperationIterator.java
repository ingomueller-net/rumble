/*
 * Licensed to the Apache Software Foundation (ASF) under one or more
 * contributor license agreements. See the NOTICE file distributed with
 * this work for additional information regarding copyright ownership.
 * The ASF licenses this file to You under the Apache License, Version 2.0
 * (the "License"); you may not use this file except in compliance with
 * the License. You may obtain a copy of the License at
 *
 * http://www.apache.org/licenses/LICENSE-2.0
 *
 * Unless required by applicable law or agreed to in writing, software
 * distributed under the License is distributed on an "AS IS" BASIS,
 * WITHOUT WARRANTIES OR CONDITIONS OF ANY KIND, either express or implied.
 * See the License for the specific language governing permissions and
 * limitations under the License.
 *
 * Authors: Stefan Irimescu, Can Berker Cikis
 *
 */

package sparksoniq.jsoniq.runtime.iterator.operational;

import sparksoniq.exceptions.IteratorFlowException;
import sparksoniq.exceptions.UnexpectedTypeException;
import sparksoniq.jsoniq.compiler.translator.expr.operational.base.OperationalExpressionBase;
import sparksoniq.jsoniq.item.DecimalItem;
import sparksoniq.jsoniq.item.DoubleItem;
import sparksoniq.jsoniq.item.IntegerItem;
import sparksoniq.jsoniq.item.ItemFactory;
import sparksoniq.jsoniq.runtime.iterator.RuntimeIterator;
import sparksoniq.jsoniq.runtime.iterator.operational.base.BinaryOperationBaseIterator;
import sparksoniq.jsoniq.runtime.metadata.IteratorMetadata;
import sparksoniq.semantics.DynamicContext;

import java.lang.reflect.Type;
import java.math.BigDecimal;

import org.rumbledb.api.Item;
import sparksoniq.semantics.types.ItemTypes;

public class MultiplicativeOperationIterator extends BinaryOperationBaseIterator {


    private static final long serialVersionUID = 1L;
    Item _left;
    Item _right;

    public MultiplicativeOperationIterator(
            RuntimeIterator left,
            RuntimeIterator right,
            OperationalExpressionBase.Operator operator,
            IteratorMetadata iteratorMetadata
    ) {
        super(left, right, operator, iteratorMetadata);
    }

    @Override
    public void open(DynamicContext context) {
        super.open(context);

        _leftIterator.open(_currentDynamicContext);
        _rightIterator.open(_currentDynamicContext);

        // if left or right equals empty sequence, return empty sequence
        if (!_leftIterator.hasNext() || !_rightIterator.hasNext()) {
            this._hasNext = false;
        } else {
            _left = _leftIterator.next();
            _right = _rightIterator.next();
            this.checkBinaryOperation(_left, _right, _operator);
            this._hasNext = true;
            if (_leftIterator.hasNext() || _rightIterator.hasNext())
<<<<<<< HEAD
                throw new UnexpectedTypeException("Sequence of more than one item cannot be promoted to parameter type atomic of function add()", getMetadata());
=======
                throw new UnexpectedTypeException(
                        "Sequence of more than one item can not be promoted to parameter type atomic of function add()",
                        getMetadata()
                );
>>>>>>> cec24219
        }
        _leftIterator.close();
        _rightIterator.close();
    }

    @Override
    public Item next() {
        if (this._hasNext) {
            this._hasNext = false;
            try {
                switch (_operator) {
                    case MUL:
                        return _left.multiply(_right);
                    case DIV:
                        return _left.divide(_right);
                    case IDIV:
                        return _left.idivide(_right);
                    case MOD:
                        return _left.modulo(_right);
                    default:
                        throw new IteratorFlowException("Non recognized multiplicative operator.", getMetadata());
                }
            } catch (RuntimeException e) {
                throw new UnexpectedTypeException(
                        " \""
                            + _operator.name().toLowerCase()
                            + "\": operation not possible with parameters of type \""
                            + ItemTypes.getItemTypeName(_left.getClass().getSimpleName())
                            + "\" and \""
                            + ItemTypes.getItemTypeName(_right.getClass().getSimpleName())
                            + "\"",
                        getMetadata()
                );
            }
        }
        throw new IteratorFlowException("Multiplicative expression has non numeric args", getMetadata());
    }

}<|MERGE_RESOLUTION|>--- conflicted
+++ resolved
@@ -70,14 +70,10 @@
             this.checkBinaryOperation(_left, _right, _operator);
             this._hasNext = true;
             if (_leftIterator.hasNext() || _rightIterator.hasNext())
-<<<<<<< HEAD
-                throw new UnexpectedTypeException("Sequence of more than one item cannot be promoted to parameter type atomic of function add()", getMetadata());
-=======
                 throw new UnexpectedTypeException(
                         "Sequence of more than one item can not be promoted to parameter type atomic of function add()",
                         getMetadata()
                 );
->>>>>>> cec24219
         }
         _leftIterator.close();
         _rightIterator.close();
