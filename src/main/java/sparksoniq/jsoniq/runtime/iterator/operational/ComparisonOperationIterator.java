--- conflicted
+++ resolved
@@ -60,28 +60,6 @@
 
         AtomicItem result = null;
 
-<<<<<<< HEAD
-        //TODO implement all comparisons (strings, objects)
-        if (Item.isNumeric(left)) {
-            if (!Item.isNumeric(left) || !Item.isNumeric(right))
-                throw new UnexpectedTypeException("Invalid args for numeric comparison " + left.serialize() +
-                        ", " + right.serialize(), getMetadata());
-            double l = Item.getNumericValue(left, Double.class);
-            double r = Item.getNumericValue(right, Double.class);
-            switch (this._operator) {
-                case GT:
-                    return new BooleanItem(l > r, ItemMetadata.fromIteratorMetadata(getMetadata()));
-                case GE:
-                    return new BooleanItem(l >= r, ItemMetadata.fromIteratorMetadata(getMetadata()));
-                case EQ:
-                    return new BooleanItem(l == r, ItemMetadata.fromIteratorMetadata(getMetadata()));
-                case LE:
-                    return new BooleanItem(l <= r, ItemMetadata.fromIteratorMetadata(getMetadata()));
-                case LT:
-                    return new BooleanItem(l < r, ItemMetadata.fromIteratorMetadata(getMetadata()));
-                case NE:
-                    return new BooleanItem(l != r, ItemMetadata.fromIteratorMetadata(getMetadata()));
-=======
         if (Arrays.asList(valueComparisonOperators).contains(this._operator)){
             Item left = _leftIterator.next();
             Item right = _rightIterator.next();
@@ -101,7 +79,6 @@
             if (_leftIterator.hasNext() || _rightIterator.hasNext())
             {
                 throw new UnexpectedTypeException("Invalid args. Value comparison can't be performed on sequences with more than 1 items", getMetadata());
->>>>>>> 4b6b2338
             }
             _leftIterator.close();
             _rightIterator.close();
