--- conflicted
+++ resolved
@@ -57,10 +57,6 @@
         if (this._hasNext) {
             this._hasNext = false;
             try {
-<<<<<<< HEAD
-                return _operator.apply(_left, _right);
-            } catch (ClassCastException | IteratorFlowException e) {
-=======
                 switch(_operator) {
                     case PLUS:
                         return _left.add(_right);
@@ -70,7 +66,6 @@
                         throw new IteratorFlowException("Non recognized additive operator.", getMetadata());
                 }
             } catch (ClassCastException | UnsupportedOperationException e) {
->>>>>>> 6ae67b36
                 throw new UnexpectedTypeException(" \"add\": operation not possible with parameters of type \""
                         + ItemTypes.getItemTypeName(_left.getClass().getSimpleName()) + "\" and \""
                         + ItemTypes.getItemTypeName(_right.getClass().getSimpleName()) + "\"", getMetadata());
