--- conflicted
+++ resolved
@@ -65,13 +65,10 @@
         return this.getValue();
     }
 
-<<<<<<< HEAD
-=======
     boolean hasNegativeDuration() {
         return isNegative;
     }
 
->>>>>>> 84528706
     @Override
     public boolean isAtomic() {
         return true;
