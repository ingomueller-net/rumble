package sparksoniq.jsoniq.item;


import org.joda.time.*;
import org.rumbledb.api.Item;
import sparksoniq.exceptions.UnexpectedTypeException;
import sparksoniq.jsoniq.compiler.translator.expr.operational.base.OperationalExpressionBase;
import sparksoniq.jsoniq.runtime.metadata.IteratorMetadata;
import sparksoniq.semantics.types.AtomicTypes;
import sparksoniq.semantics.types.ItemType;
import sparksoniq.semantics.types.ItemTypes;

import java.math.BigDecimal;
import java.math.RoundingMode;


public class YearMonthDurationItem extends DurationItem {

    private static final long serialVersionUID = 1L;
    private Period _value;
    private static final PeriodType yearMonthPeriodType = PeriodType.forFields(new DurationFieldType[]{DurationFieldType.years(), DurationFieldType.months()});

    public YearMonthDurationItem() {
        super();
    }

    public YearMonthDurationItem(Period value) {
        super();
        this._value = value.normalizedStandard(yearMonthPeriodType);
        isNegative = this._value.toString().charAt(1) == '-';
    }

    @Override
    public Period getValue() {
        return this._value;
    }

    @Override
    public boolean isYearMonthDuration() {
        return true;
    }

    @Override
    public boolean isTypeOf(ItemType type) {
        return type.getType().equals(ItemTypes.YearMonthDurationItem) || super.isTypeOf(type);
    }

    @Override
    public boolean isCastableAs(AtomicTypes itemType) {
        return itemType.equals(AtomicTypes.YearMonthDurationItem) ||
                itemType.equals(AtomicTypes.DayTimeDurationItem) ||
                itemType.equals(AtomicTypes.DurationItem) ||
                itemType.equals(AtomicTypes.StringItem);
    }

    @Override
    public Item castAs(AtomicTypes itemType) {
        switch (itemType) {
            case DurationItem:
                return ItemFactory.getInstance().createDurationItem(this.getValue());
            case YearMonthDurationItem:
                return this;
            case DayTimeDurationItem:
                return ItemFactory.getInstance().createDayTimeDurationItem(this.getValue());
            case StringItem:
                return ItemFactory.getInstance().createStringItem(this.serialize());
            default:
                throw new ClassCastException();
        }
    }

    @Override
    public Item compareItem(Item other, OperationalExpressionBase.Operator operator, IteratorMetadata metadata) {
        if (other.isDuration() && !other.isDayTimeDuration() && !other.isYearMonthDuration()) {
            return other.compareItem(this, operator, metadata);
        }
        else if (!other.isYearMonthDuration() && !other.isNull()) {
            throw new UnexpectedTypeException("\"" + ItemTypes.getItemTypeName(this.getClass().getSimpleName())
                    + "\": invalid type: can not compare for equality to type \""
                    + ItemTypes.getItemTypeName(other.getClass().getSimpleName()) + "\"", metadata);
        }
        return operator.apply(this, other);
    }

    @Override
    public Item add(Item other) {
        if (other.isDateTime())
<<<<<<< HEAD
            return ItemFactory.getInstance().createDateTimeItem(other.getDateTimeValue().plus(this.getDurationValue()));
        if (other.isDate())
            return ItemFactory.getInstance().createDateItem(other.getDateValue().plus(this.getValue()));
=======
            return ItemFactory.getInstance().createDateTimeItem(other.getDateTimeValue().plus(this.getValue()), other.hasTimeZone());
>>>>>>> c63e154c
        return ItemFactory.getInstance().createYearMonthDurationItem(this.getValue().plus(other.getDurationValue()));
    }

    @Override
    public Item subtract(Item other) {
        return ItemFactory.getInstance().createYearMonthDurationItem(this.getValue().minus(other.getDurationValue()));
    }

    @Override
    public Item multiply(Item other) {
        int months = this.getValue().getYears() * 12 + this.getValue().getMonths();
        int totalMonths = BigDecimal.valueOf(months).multiply(other.castToDecimalValue()).setScale(0, BigDecimal.ROUND_HALF_UP).intValue();
        return ItemFactory.getInstance().createYearMonthDurationItem(new Period().withMonths(totalMonths).withPeriodType(yearMonthPeriodType));
    }

    @Override
    public Item divide(Item other) {
        int months = this.getValue().getYears() * 12 + this.getValue().getMonths();
        if (other.isYearMonthDuration()) {
            int otherMonths = 12 * other.getDurationValue().getYears() + other.getDurationValue().getMonths();
            return ItemFactory.getInstance().createDecimalItem(BigDecimal.valueOf(months).divide(BigDecimal.valueOf(otherMonths), 16, RoundingMode.HALF_UP));
        }
        int totalMonths = BigDecimal.valueOf(months).divide(other.castToDecimalValue(), 0, BigDecimal.ROUND_HALF_UP).intValue();
        return ItemFactory.getInstance().createYearMonthDurationItem(new Period().withMonths(totalMonths).withPeriodType(yearMonthPeriodType));
    }
}<|MERGE_RESOLUTION|>--- conflicted
+++ resolved
@@ -85,13 +85,9 @@
     @Override
     public Item add(Item other) {
         if (other.isDateTime())
-<<<<<<< HEAD
-            return ItemFactory.getInstance().createDateTimeItem(other.getDateTimeValue().plus(this.getDurationValue()));
+            return ItemFactory.getInstance().createDateTimeItem(other.getDateTimeValue().plus(this.getValue()), other.hasTimeZone());
         if (other.isDate())
-            return ItemFactory.getInstance().createDateItem(other.getDateValue().plus(this.getValue()));
-=======
-            return ItemFactory.getInstance().createDateTimeItem(other.getDateTimeValue().plus(this.getValue()), other.hasTimeZone());
->>>>>>> c63e154c
+            return ItemFactory.getInstance().createDateItem(other.getDateValue().plus(this.getValue()), other.hasTimeZone());
         return ItemFactory.getInstance().createYearMonthDurationItem(this.getValue().plus(other.getDurationValue()));
     }
 
