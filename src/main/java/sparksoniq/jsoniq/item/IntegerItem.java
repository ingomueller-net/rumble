/*
 * Licensed to the Apache Software Foundation (ASF) under one or more
 * contributor license agreements.  See the NOTICE file distributed with
 * this work for additional information regarding copyright ownership.
 * The ASF licenses this file to You under the Apache License, Version 2.0
 * (the "License"); you may not use this file except in compliance with
 * the License.  You may obtain a copy of the License at
 *
 *     http://www.apache.org/licenses/LICENSE-2.0
 *
 * Unless required by applicable law or agreed to in writing, software
 * distributed under the License is distributed on an "AS IS" BASIS,
 * WITHOUT WARRANTIES OR CONDITIONS OF ANY KIND, either express or implied.
 * See the License for the specific language governing permissions and
 * limitations under the License.
 *
 * Authors: Stefan Irimescu, Can Berker Cikis
 *
 */

package sparksoniq.jsoniq.item;

import com.esotericsoftware.kryo.Kryo;
import com.esotericsoftware.kryo.io.Input;
import com.esotericsoftware.kryo.io.Output;
import sparksoniq.exceptions.IteratorFlowException;
import sparksoniq.exceptions.UnexpectedTypeException;
import sparksoniq.jsoniq.compiler.translator.expr.operational.base.OperationalExpressionBase;
import sparksoniq.jsoniq.runtime.metadata.IteratorMetadata;
import sparksoniq.semantics.types.AtomicTypes;
import sparksoniq.semantics.types.ItemType;
import sparksoniq.semantics.types.ItemTypes;

import java.math.BigDecimal;

import org.rumbledb.api.Item;

public class IntegerItem extends AtomicItem {


	private static final long serialVersionUID = 1L;
	private int _value;

    public IntegerItem() {
        super();
    }

    public IntegerItem(int value) {
        super();
        this._value = value;
    }

    public int getValue() {
        return _value;
    }

    @Override
    public int getIntegerValue() {
        return _value;
    }

    @Override
    public boolean getEffectiveBooleanValue() {
        return this.getIntegerValue() != 0;
    }

    public double castToDoubleValue() {
    	return new Integer(getIntegerValue()).doubleValue();
    }

    public BigDecimal castToDecimalValue() {
        return BigDecimal.valueOf(getIntegerValue());
    }

    public int castToIntegerValue() {
    	return getIntegerValue();
    }

    @Override
    public boolean isInteger() {
        return true;
    }

    @Override
    public boolean isTypeOf(ItemType type) {
        return type.getType().equals(ItemTypes.IntegerItem) || type.getType().equals(ItemTypes.DecimalItem)
                || super.isTypeOf(type);
    }

    @Override
    public Item castAs(AtomicTypes itemType) {
        switch (itemType) {
            case BooleanItem:
                return ItemFactory.getInstance().createBooleanItem(this.getIntegerValue() != 0);
            case DoubleItem:
                return ItemFactory.getInstance().createDoubleItem(this.castToDoubleValue());
            case DecimalItem:
                return ItemFactory.getInstance().createDecimalItem(this.castToDecimalValue());
            case IntegerItem:
                return this;
            case StringItem:
                return ItemFactory.getInstance().createStringItem(String.valueOf(this.getIntegerValue()));
            default:
                throw new ClassCastException();
        }
    }

    @Override
    public boolean isCastableAs(AtomicTypes itemType) {
        return itemType != AtomicTypes.AtomicItem &&
                itemType != AtomicTypes.NullItem;
    }

    @Override
    public String serialize() {
        return String.valueOf(this.getValue());
    }

    @Override
    public void write(Kryo kryo, Output output) {
        output.writeInt(this.getValue());
    }

    @Override
    public void read(Kryo kryo, Input input) {
        this._value = input.readInt();
    }

    public boolean equals(Object otherItem) {
        try {
            return (otherItem instanceof Item) && this.compareTo((Item) otherItem) == 0;
        } catch(IteratorFlowException e) {
            return false;
        }
    }

    public int hashCode() {
        return getIntegerValue();
    }

    @Override
    public int compareTo(Item other) {
        return other.isNull() ? 1 : Integer.compare(this.getIntegerValue(), other.castToIntegerValue());
    }

    @Override
    public Item compareItem(Item other, OperationalExpressionBase.Operator operator, IteratorMetadata metadata) {
        if (!other.isNumeric() && !other.isNull()) {
            throw new UnexpectedTypeException("Invalid args for numerics comparison " + this.serialize() +
                    ", " + other.serialize(), metadata);
        }
        return operator.apply(this, other);
    }


    @Override
    public Item add(Item other) {
        if (other.isDouble())
            return ItemFactory.getInstance().createDoubleItem(this.castToDoubleValue() + other.getDoubleValue());
        if (other.isDecimal())
            return ItemFactory.getInstance().createDecimalItem(this.castToDecimalValue().add(other.getDecimalValue()));
        return ItemFactory.getInstance().createIntegerItem(this.getIntegerValue() + other.castToIntegerValue());
    }

    @Override
    public Item subtract(Item other) {
        if (other.isDouble())
            return ItemFactory.getInstance().createDoubleItem(this.castToDoubleValue() - other.getDoubleValue());
        if (other.isDecimal())
            return ItemFactory.getInstance().createDecimalItem(this.castToDecimalValue().subtract(other.getDecimalValue()));
        return ItemFactory.getInstance().createIntegerItem(this.getIntegerValue() - other.castToIntegerValue());
    }

    @Override
    public Item multiply(Item other) {
        if (other.isDouble())
            return ItemFactory.getInstance().createDoubleItem(this.castToDoubleValue() * other.getDoubleValue());
        if (other.isDecimal())
            return ItemFactory.getInstance().createDecimalItem(this.castToDecimalValue().multiply(other.getDecimalValue()));
<<<<<<< HEAD
        if (other.isYearMonthDuration() || other.isDayTimeDuration()) return other.multiply(this);
=======
        if (other.isYearMonthDuration())
            return ItemFactory.getInstance().createYearMonthDurationItem(other.getDurationValue().multipliedBy(this.getIntegerValue()));
        if (other.isDayTimeDuration())
            return ItemFactory.getInstance().createDayTimeDurationItem(other.getDurationValue().multipliedBy(this.getIntegerValue()));
>>>>>>> 8aa95755
        return ItemFactory.getInstance().createIntegerItem(this.getIntegerValue() * other.castToIntegerValue());
    }

    @Override
    public Item divide(Item other) {
        if (other.isDouble())
            return ItemFactory.getInstance().createDoubleItem(this.castToDoubleValue() / other.getDoubleValue());
        BigDecimal bdResult = this.castToDecimalValue().divide(other.castToDecimalValue(), 10, BigDecimal.ROUND_HALF_UP);
        if (bdResult.stripTrailingZeros().scale() <= 0) {
            return ItemFactory.getInstance().createIntegerItem(bdResult.intValueExact());
        } else {
            return ItemFactory.getInstance().createDecimalItem(bdResult);
        }
    }

    @Override
    public Item modulo(Item other) {
        if (other.isDouble())
            return ItemFactory.getInstance().createDoubleItem(this.castToDoubleValue() % other.getDoubleValue());
        if (other.isDecimal())
            return ItemFactory.getInstance().createDecimalItem(this.castToDecimalValue().remainder(other.getDecimalValue()));
        return ItemFactory.getInstance().createIntegerItem(this.getIntegerValue() % other.castToIntegerValue());
    }

    @Override
    public Item idivide(Item other) {
        return ItemFactory.getInstance().createIntegerItem(this.getIntegerValue() / other.castToIntegerValue());
    }
}<|MERGE_RESOLUTION|>--- conflicted
+++ resolved
@@ -177,14 +177,10 @@
             return ItemFactory.getInstance().createDoubleItem(this.castToDoubleValue() * other.getDoubleValue());
         if (other.isDecimal())
             return ItemFactory.getInstance().createDecimalItem(this.castToDecimalValue().multiply(other.getDecimalValue()));
-<<<<<<< HEAD
-        if (other.isYearMonthDuration() || other.isDayTimeDuration()) return other.multiply(this);
-=======
         if (other.isYearMonthDuration())
             return ItemFactory.getInstance().createYearMonthDurationItem(other.getDurationValue().multipliedBy(this.getIntegerValue()));
         if (other.isDayTimeDuration())
             return ItemFactory.getInstance().createDayTimeDurationItem(other.getDurationValue().multipliedBy(this.getIntegerValue()));
->>>>>>> 8aa95755
         return ItemFactory.getInstance().createIntegerItem(this.getIntegerValue() * other.castToIntegerValue());
     }
 
