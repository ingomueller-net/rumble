--- conflicted
+++ resolved
@@ -23,14 +23,10 @@
 import com.esotericsoftware.kryo.Kryo;
 import com.esotericsoftware.kryo.io.Input;
 import com.esotericsoftware.kryo.io.Output;
-<<<<<<< HEAD
 import sparksoniq.exceptions.IteratorFlowException;
 import sparksoniq.exceptions.UnexpectedTypeException;
 import sparksoniq.jsoniq.compiler.translator.expr.operational.base.OperationalExpressionBase;
 import sparksoniq.jsoniq.runtime.metadata.IteratorMetadata;
-import sparksoniq.semantics.types.SingleType;
-=======
->>>>>>> 1e2ef74a
 import sparksoniq.semantics.types.AtomicTypes;
 import sparksoniq.semantics.types.ItemType;
 import sparksoniq.semantics.types.ItemTypes;
@@ -116,36 +112,6 @@
     }
 
     @Override
-    public AtomicItem castAs(AtomicItem atomicItem) {
-        return atomicItem.createFromInteger(this);
-    }
-
-    @Override
-    public AtomicItem createFromBoolean(BooleanItem booleanItem) {
-        return ItemFactory.getInstance().createIntegerItem(booleanItem.hashCode());
-    }
-
-    @Override
-    public AtomicItem createFromString(StringItem stringItem) {
-        return ItemFactory.getInstance().createIntegerItem(Integer.parseInt(stringItem.getStringValue()));
-    }
-
-    @Override
-    public AtomicItem createFromInteger(IntegerItem integerItem) {
-        return integerItem;
-    }
-
-    @Override
-    public AtomicItem createFromDecimal(DecimalItem decimalItem) {
-        return ItemFactory.getInstance().createIntegerItem(decimalItem.castToIntegerValue());
-    }
-
-    @Override
-    public AtomicItem createFromDouble(DoubleItem doubleItem) {
-        return ItemFactory.getInstance().createIntegerItem(doubleItem.castToIntegerValue());
-    }
-
-    @Override
     public String serialize() {
         return String.valueOf(this.getValue());
     }
