/*
 * Licensed to the Apache Software Foundation (ASF) under one or more
 * contributor license agreements.  See the NOTICE file distributed with
 * this work for additional information regarding copyright ownership.
 * The ASF licenses this file to You under the Apache License, Version 2.0
 * (the "License"); you may not use this file except in compliance with
 * the License.  You may obtain a copy of the License at
 *
 *     http://www.apache.org/licenses/LICENSE-2.0
 *
 * Unless required by applicable law or agreed to in writing, software
 * distributed under the License is distributed on an "AS IS" BASIS,
 * WITHOUT WARRANTIES OR CONDITIONS OF ANY KIND, either express or implied.
 * See the License for the specific language governing permissions and
 * limitations under the License.
 *
 * Authors: Stefan Irimescu, Can Berker Cikis
 *
 */

package sparksoniq.jsoniq.item;

import org.rumbledb.api.Item;

import com.esotericsoftware.kryo.Kryo;
import com.esotericsoftware.kryo.io.Input;
import com.esotericsoftware.kryo.io.Output;
import sparksoniq.jsoniq.compiler.translator.expr.operational.base.OperationalExpressionBase;
<<<<<<< HEAD
import sparksoniq.jsoniq.runtime.metadata.IteratorMetadata;
import sparksoniq.semantics.types.AtomicTypes;
import sparksoniq.semantics.types.SingleType;
=======
import sparksoniq.jsoniq.runtime.iterator.operational.ComparisonOperationIterator;
import sparksoniq.jsoniq.runtime.metadata.IteratorMetadata;
import sparksoniq.semantics.types.AtomicType;
>>>>>>> 51c9e289
import sparksoniq.semantics.types.ItemType;
import sparksoniq.semantics.types.ItemTypes;

public class NullItem extends AtomicItem {


	private static final long serialVersionUID = 1L;

	public NullItem() {
        super();
    }

    @Override
    public boolean isNull() {
        return true;
    }

    @Override
    public boolean getEffectiveBooleanValue() {
        return false;
    }

    @Override
    public boolean isTypeOf(ItemType type) {
        return type.getType().equals(ItemTypes.NullItem) || super.isTypeOf(type);
    }

    @Override
<<<<<<< HEAD
    public boolean isCastableAs(SingleType type) {
        return type.getType() == AtomicTypes.NullItem ||
                type.getType() == AtomicTypes.StringItem;
    }

    @Override
    public String serialize() {
        return "null";
=======
    public boolean isCastableAs(AtomicType type) {
        return false;
>>>>>>> 51c9e289
    }

    @Override
    public AtomicItem castAs(AtomicItem atomicItem) {
        return null;
    }

    @Override
    public String serialize() {
        return "null";
    }

    @Override
    public void write(Kryo kryo, Output output) {
        kryo.writeObjectOrNull(output, null, Item.class);
    }

    @Override
    public void read(Kryo kryo, Input input) {
        kryo.readObjectOrNull(input, Item.class);

    }
    
    public boolean equals(Object otherItem)
    {
        if(!(otherItem instanceof Item))
        {
            return false;
        }
        Item o = (Item)otherItem;
        return o.isNull();
    }
    
    public int hashCode()
    {
        return 0;
    }

    @Override
    public int compareTo(Item other) {
        if (other.isNull()) return 0;
        return -1;
    }

    @Override
    public Item compareItem(Item other, OperationalExpressionBase.Operator operator, IteratorMetadata metadata) {
        return operator.apply(this, other);
	}
}<|MERGE_RESOLUTION|>--- conflicted
+++ resolved
@@ -26,15 +26,9 @@
 import com.esotericsoftware.kryo.io.Input;
 import com.esotericsoftware.kryo.io.Output;
 import sparksoniq.jsoniq.compiler.translator.expr.operational.base.OperationalExpressionBase;
-<<<<<<< HEAD
 import sparksoniq.jsoniq.runtime.metadata.IteratorMetadata;
 import sparksoniq.semantics.types.AtomicTypes;
 import sparksoniq.semantics.types.SingleType;
-=======
-import sparksoniq.jsoniq.runtime.iterator.operational.ComparisonOperationIterator;
-import sparksoniq.jsoniq.runtime.metadata.IteratorMetadata;
-import sparksoniq.semantics.types.AtomicType;
->>>>>>> 51c9e289
 import sparksoniq.semantics.types.ItemType;
 import sparksoniq.semantics.types.ItemTypes;
 
@@ -63,7 +57,6 @@
     }
 
     @Override
-<<<<<<< HEAD
     public boolean isCastableAs(SingleType type) {
         return type.getType() == AtomicTypes.NullItem ||
                 type.getType() == AtomicTypes.StringItem;
@@ -72,20 +65,11 @@
     @Override
     public String serialize() {
         return "null";
-=======
-    public boolean isCastableAs(AtomicType type) {
-        return false;
->>>>>>> 51c9e289
     }
 
     @Override
     public AtomicItem castAs(AtomicItem atomicItem) {
         return null;
-    }
-
-    @Override
-    public String serialize() {
-        return "null";
     }
 
     @Override
