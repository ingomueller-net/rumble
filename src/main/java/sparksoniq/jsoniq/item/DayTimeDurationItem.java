--- conflicted
+++ resolved
@@ -1,9 +1,6 @@
 package sparksoniq.jsoniq.item;
 
-<<<<<<< HEAD
-=======
 import org.joda.time.Instant;
->>>>>>> c63e154c
 import org.joda.time.Period;
 import org.joda.time.PeriodType;
 import org.rumbledb.api.Item;
@@ -91,13 +88,9 @@
     @Override
     public Item add(Item other) {
         if (other.isDateTime())
-<<<<<<< HEAD
-            return ItemFactory.getInstance().createDateTimeItem(other.getDateTimeValue().plus(this.getDurationValue()));
+            return ItemFactory.getInstance().createDateTimeItem(other.getDateTimeValue().plus(this.getValue()), other.hasTimeZone());
         if (other.isDate())
-            return ItemFactory.getInstance().createDateItem(other.getDateValue().plus(this.getValue()));
-=======
-            return ItemFactory.getInstance().createDateTimeItem(other.getDateTimeValue().plus(this.getValue()), other.hasTimeZone());
->>>>>>> c63e154c
+            return ItemFactory.getInstance().createDateItem(other.getDateValue().plus(this.getValue()), other.hasDateTime());
         return ItemFactory.getInstance().createDayTimeDurationItem(this.getValue().plus(other.getDurationValue()));
     }
 
