package sparksoniq.jsoniq.item;

import com.esotericsoftware.kryo.Kryo;
import com.esotericsoftware.kryo.io.Input;
import com.esotericsoftware.kryo.io.Output;
import org.joda.time.DateTime;
import org.joda.time.DateTimeZone;
import org.joda.time.Period;
import org.joda.time.PeriodType;
import org.rumbledb.api.Item;
import sparksoniq.exceptions.IteratorFlowException;
import sparksoniq.exceptions.UnexpectedTypeException;
import sparksoniq.jsoniq.compiler.translator.expr.operational.base.OperationalExpressionBase;
import sparksoniq.jsoniq.runtime.metadata.IteratorMetadata;
import sparksoniq.semantics.types.AtomicTypes;
import sparksoniq.semantics.types.ItemType;
import sparksoniq.semantics.types.ItemTypes;

import java.util.regex.Pattern;


public class DateTimeItem extends AtomicItem {

    private static final String yearFrag = "((-)?(([1-9]\\d\\d(\\d)+)|(0\\d\\d\\d)))";
    private static final String monthFrag = "((0[1-9])|(1[0-2]))";
    private static final String dayFrag = "((0[1-9])|([1-2]\\d)|(3[0-1]))";
    private static final String hourFrag = "(([0-1]\\d)|(2[0-3]))";
    private static final String minuteFrag = "([0-5]\\d)";
    private static final String secondFrag = "(([0-5]\\d)(\\.(\\d)+)?)";
    private static final String endOfDayFrag = "(24:00:00(\\.(0)+)?)";
    private static final String timezoneFrag = "(Z|([+\\-])(((0\\d|1[0-3]):" + minuteFrag + ")|(14:00)))";
    private static final String dateTimeLexicalRep = yearFrag + "-" + monthFrag + "-" + dayFrag + "T" +
            "((" + hourFrag + ":" + minuteFrag + ":" + secondFrag + ")|(" + endOfDayFrag + "))(" + timezoneFrag + ")?";
    private static final Pattern dateTimePattern = Pattern.compile(dateTimeLexicalRep);

    private static final long serialVersionUID = 1L;
    private DateTime _value;
    private boolean hasTimeZone = true;

<<<<<<< HEAD
    public DateTimeItem() { super(); }

=======
>>>>>>> ec22ad08
    DateTimeItem(DateTime _value, boolean hasTimeZone) {
        super();
        this._value = _value;
        this.hasTimeZone = hasTimeZone;
    }

    DateTimeItem(String dateTimeString) {
        this._value = parseDateTime(dateTimeString);
        if (!dateTimeString.endsWith("Z") && _value.getZone() == DateTimeZone.getDefault()) {
            this.hasTimeZone = false;
            this._value = _value.withZoneRetainFields(DateTimeZone.UTC);
        }
    }

    public DateTime getValue() {
        return _value;
    }

    @Override
    public DateTime getDateTimeValue() {
        return this.getValue();
    }

    @Override
    public boolean isAtomic() {
        return true;
    }

    @Override
    public boolean isDateTime() {
        return true;
    }

<<<<<<< HEAD

=======
>>>>>>> ec22ad08
    public boolean hasTimeZone() {
        return hasTimeZone;
    }

    @Override
    public Item castAs(AtomicTypes itemType) {
        switch (itemType) {
            case StringItem:
                return ItemFactory.getInstance().createStringItem(this.serialize());
            case DateTimeItem:
                return this;
            default:
                throw new ClassCastException();
        }
    }

    @Override
    public boolean isCastableAs(AtomicTypes itemType) {
        return itemType.equals(AtomicTypes.DateTimeItem) || itemType.equals(AtomicTypes.StringItem);
    }

    @Override
    public boolean getEffectiveBooleanValue() {
        return false;
    }

    @Override
    public boolean equals(Object otherObject) {
        if (!(otherObject instanceof Item)) {
            return false;
        }
        Item otherItem = (Item) otherObject;
        if (otherItem.isDateTime()) {
            return this.getValue().isEqual(otherItem.getDateTimeValue());
        }
        return false;
    }

    @Override
    public int hashCode() {
        return this.getValue().hashCode();
    }

    @Override
    public boolean isTypeOf(ItemType type) {
        return type.getType().equals(ItemTypes.DateTimeItem) || super.isTypeOf(type);
    }

    @Override
    public String serialize() {
        String value = this.getValue().toString();
        String zoneString = this.getValue().getZone() == DateTimeZone.UTC ? "Z" : value.substring(value.length() - 6);
        value = value.substring(0, value.length() - zoneString.length());
        value = this.getValue().getMillisOfSecond() == 0 ? value.substring(0, value.length()-4) : value;
        return value + (hasTimeZone ? zoneString : "");
    }

    @Override
    public void write(Kryo kryo, Output output) {
        kryo.writeObject(output, this.getValue());
    }

    @Override
    public void read(Kryo kryo, Input input) {
        this._value = kryo.readObject(input, DateTime.class);
    }

    private static boolean checkInvalidDurationFormat(String dateTime) {
        return dateTimePattern.matcher(dateTime).matches();
    }

    private static String fixEndOfDay(String dateTime) {
        String endOfDay = "24:00:00";
        if (dateTime.contains(endOfDay)) {
            int indexOfT = dateTime.indexOf('T');
            if (indexOfT < 1 || indexOfT != dateTime.indexOf(endOfDay)-1 || !Character.isDigit(dateTime.charAt(indexOfT-1)))
                throw new IllegalArgumentException();
            int dayValue;
            try {
                dayValue = Character.getNumericValue(dateTime.charAt(indexOfT-1));
            } catch (Exception e) {
                throw new IllegalArgumentException();
            }
            return dateTime.substring(0, indexOfT-1) +
                    (dayValue+1) + "T00:00:00" +
                    dateTime.substring(indexOfT + endOfDay.length()+1);
        }
        return dateTime;
    }

    static DateTime parseDateTime(String dateTime) throws IllegalArgumentException{
        if (!checkInvalidDurationFormat(dateTime)) throw new IllegalArgumentException();
        dateTime = fixEndOfDay(dateTime);
        return DateTime.parse(dateTime);
    }

    @Override
    public Item add(Item other) {
        if (other.isYearMonthDuration() || other.isDayTimeDuration())
            return ItemFactory.getInstance().createDateTimeItem(this.getValue().plus(other.getDurationValue()), this.hasTimeZone);
        else throw new ClassCastException();
    }

    @Override
    public Item subtract(Item other) {
        if (other.isDateTime()) {
            return ItemFactory.getInstance().createDayTimeDurationItem(new Period(other.getDateTimeValue(), this.getValue(), PeriodType.dayTime()));
        }
        if (other.isYearMonthDuration() || other.isDayTimeDuration())
            return ItemFactory.getInstance().createDateTimeItem(this.getValue().minus(other.getDurationValue()), this.hasTimeZone);
        else throw new ClassCastException();
    }

    @Override
    public int compareTo(Item other) {
        if (other.isNull()) return 1;
        if (other.isDateTime()) {
            return this.getValue().compareTo(other.getDateTimeValue());
        }
        throw new IteratorFlowException("Cannot compare item of type " + ItemTypes.getItemTypeName(this.getClass().getSimpleName()) +
                " with item of type " + ItemTypes.getItemTypeName(other.getClass().getSimpleName()));
    }

    @Override
    public Item compareItem(Item other, OperationalExpressionBase.Operator operator, IteratorMetadata metadata) {
        if (!other.isDateTime() && !other.isNull()) {
            throw new UnexpectedTypeException("\"" + ItemTypes.getItemTypeName(this.getClass().getSimpleName())
                    + "\": invalid type: can not compare for equality to type \""
                    + ItemTypes.getItemTypeName(other.getClass().getSimpleName()) + "\"", metadata);
        }
        return operator.apply(this, other);
    }
}<|MERGE_RESOLUTION|>--- conflicted
+++ resolved
@@ -37,11 +37,6 @@
     private DateTime _value;
     private boolean hasTimeZone = true;
 
-<<<<<<< HEAD
-    public DateTimeItem() { super(); }
-
-=======
->>>>>>> ec22ad08
     DateTimeItem(DateTime _value, boolean hasTimeZone) {
         super();
         this._value = _value;
@@ -75,10 +70,6 @@
         return true;
     }
 
-<<<<<<< HEAD
-
-=======
->>>>>>> ec22ad08
     public boolean hasTimeZone() {
         return hasTimeZone;
     }
