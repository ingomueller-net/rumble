--- conflicted
+++ resolved
@@ -452,19 +452,17 @@
 	 */
 	T visitKeyWordBase64Binary(JsoniqParser.KeyWordBase64BinaryContext ctx);
 	/**
-<<<<<<< HEAD
 	 * Visit a parse tree produced by {@link JsoniqParser#keyWordDateTime}.
 	 * @param ctx the parse tree
 	 * @return the visitor result
 	 */
 	T visitKeyWordDateTime(JsoniqParser.KeyWordDateTimeContext ctx);
-=======
+	/**
 	 * Visit a parse tree produced by {@link JsoniqParser#typesKeywords}.
 	 * @param ctx the parse tree
 	 * @return the visitor result
 	 */
 	T visitTypesKeywords(JsoniqParser.TypesKeywordsContext ctx);
->>>>>>> 2f101d63
 	/**
 	 * Visit a parse tree produced by {@link JsoniqParser#singleType}.
 	 * @param ctx the parse tree
