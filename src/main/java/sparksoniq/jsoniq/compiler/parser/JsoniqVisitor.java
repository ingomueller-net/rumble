// Generated from ./src/main/java/sparksoniq/jsoniq/compiler/parser/Jsoniq.g4 by ANTLR 4.7

// Java header
package sparksoniq.jsoniq.compiler.parser;

import org.antlr.v4.runtime.tree.ParseTreeVisitor;

/**
 * This interface defines a complete generic visitor for a parse tree produced
 * by {@link JsoniqParser}.
 *
 * @param <T> The return type of the visit operation. Use {@link Void} for
 * operations with no return type.
 */
public interface JsoniqVisitor<T> extends ParseTreeVisitor<T> {
	/**
	 * Visit a parse tree produced by {@link JsoniqParser#module}.
	 * @param ctx the parse tree
	 * @return the visitor result
	 */
	T visitModule(JsoniqParser.ModuleContext ctx);
	/**
	 * Visit a parse tree produced by {@link JsoniqParser#mainModule}.
	 * @param ctx the parse tree
	 * @return the visitor result
	 */
	T visitMainModule(JsoniqParser.MainModuleContext ctx);
	/**
	 * Visit a parse tree produced by {@link JsoniqParser#libraryModule}.
	 * @param ctx the parse tree
	 * @return the visitor result
	 */
	T visitLibraryModule(JsoniqParser.LibraryModuleContext ctx);
	/**
	 * Visit a parse tree produced by {@link JsoniqParser#prolog}.
	 * @param ctx the parse tree
	 * @return the visitor result
	 */
	T visitProlog(JsoniqParser.PrologContext ctx);
	/**
	 * Visit a parse tree produced by {@link JsoniqParser#defaultCollationDecl}.
	 * @param ctx the parse tree
	 * @return the visitor result
	 */
	T visitDefaultCollationDecl(JsoniqParser.DefaultCollationDeclContext ctx);
	/**
	 * Visit a parse tree produced by {@link JsoniqParser#orderingModeDecl}.
	 * @param ctx the parse tree
	 * @return the visitor result
	 */
	T visitOrderingModeDecl(JsoniqParser.OrderingModeDeclContext ctx);
	/**
	 * Visit a parse tree produced by {@link JsoniqParser#emptyOrderDecl}.
	 * @param ctx the parse tree
	 * @return the visitor result
	 */
	T visitEmptyOrderDecl(JsoniqParser.EmptyOrderDeclContext ctx);
	/**
	 * Visit a parse tree produced by {@link JsoniqParser#decimalFormatDecl}.
	 * @param ctx the parse tree
	 * @return the visitor result
	 */
	T visitDecimalFormatDecl(JsoniqParser.DecimalFormatDeclContext ctx);
	/**
	 * Visit a parse tree produced by {@link JsoniqParser#dfPropertyName}.
	 * @param ctx the parse tree
	 * @return the visitor result
	 */
	T visitDfPropertyName(JsoniqParser.DfPropertyNameContext ctx);
	/**
	 * Visit a parse tree produced by {@link JsoniqParser#moduleImport}.
	 * @param ctx the parse tree
	 * @return the visitor result
	 */
	T visitModuleImport(JsoniqParser.ModuleImportContext ctx);
	/**
	 * Visit a parse tree produced by {@link JsoniqParser#varDecl}.
	 * @param ctx the parse tree
	 * @return the visitor result
	 */
	T visitVarDecl(JsoniqParser.VarDeclContext ctx);
	/**
	 * Visit a parse tree produced by {@link JsoniqParser#functionDecl}.
	 * @param ctx the parse tree
	 * @return the visitor result
	 */
	T visitFunctionDecl(JsoniqParser.FunctionDeclContext ctx);
	/**
	 * Visit a parse tree produced by {@link JsoniqParser#paramList}.
	 * @param ctx the parse tree
	 * @return the visitor result
	 */
	T visitParamList(JsoniqParser.ParamListContext ctx);
	/**
	 * Visit a parse tree produced by {@link JsoniqParser#param}.
	 * @param ctx the parse tree
	 * @return the visitor result
	 */
	T visitParam(JsoniqParser.ParamContext ctx);
	/**
	 * Visit a parse tree produced by {@link JsoniqParser#expr}.
	 * @param ctx the parse tree
	 * @return the visitor result
	 */
	T visitExpr(JsoniqParser.ExprContext ctx);
	/**
	 * Visit a parse tree produced by {@link JsoniqParser#exprSingle}.
	 * @param ctx the parse tree
	 * @return the visitor result
	 */
	T visitExprSingle(JsoniqParser.ExprSingleContext ctx);
	/**
	 * Visit a parse tree produced by {@link JsoniqParser#flowrExpr}.
	 * @param ctx the parse tree
	 * @return the visitor result
	 */
	T visitFlowrExpr(JsoniqParser.FlowrExprContext ctx);
	/**
	 * Visit a parse tree produced by {@link JsoniqParser#forClause}.
	 * @param ctx the parse tree
	 * @return the visitor result
	 */
	T visitForClause(JsoniqParser.ForClauseContext ctx);
	/**
	 * Visit a parse tree produced by {@link JsoniqParser#forVar}.
	 * @param ctx the parse tree
	 * @return the visitor result
	 */
	T visitForVar(JsoniqParser.ForVarContext ctx);
	/**
	 * Visit a parse tree produced by {@link JsoniqParser#letClause}.
	 * @param ctx the parse tree
	 * @return the visitor result
	 */
	T visitLetClause(JsoniqParser.LetClauseContext ctx);
	/**
	 * Visit a parse tree produced by {@link JsoniqParser#letVar}.
	 * @param ctx the parse tree
	 * @return the visitor result
	 */
	T visitLetVar(JsoniqParser.LetVarContext ctx);
	/**
	 * Visit a parse tree produced by {@link JsoniqParser#whereClause}.
	 * @param ctx the parse tree
	 * @return the visitor result
	 */
	T visitWhereClause(JsoniqParser.WhereClauseContext ctx);
	/**
	 * Visit a parse tree produced by {@link JsoniqParser#groupByClause}.
	 * @param ctx the parse tree
	 * @return the visitor result
	 */
	T visitGroupByClause(JsoniqParser.GroupByClauseContext ctx);
	/**
	 * Visit a parse tree produced by {@link JsoniqParser#groupByVar}.
	 * @param ctx the parse tree
	 * @return the visitor result
	 */
	T visitGroupByVar(JsoniqParser.GroupByVarContext ctx);
	/**
	 * Visit a parse tree produced by {@link JsoniqParser#orderByClause}.
	 * @param ctx the parse tree
	 * @return the visitor result
	 */
	T visitOrderByClause(JsoniqParser.OrderByClauseContext ctx);
	/**
	 * Visit a parse tree produced by {@link JsoniqParser#orderByExpr}.
	 * @param ctx the parse tree
	 * @return the visitor result
	 */
	T visitOrderByExpr(JsoniqParser.OrderByExprContext ctx);
	/**
	 * Visit a parse tree produced by {@link JsoniqParser#countClause}.
	 * @param ctx the parse tree
	 * @return the visitor result
	 */
	T visitCountClause(JsoniqParser.CountClauseContext ctx);
	/**
	 * Visit a parse tree produced by {@link JsoniqParser#quantifiedExpr}.
	 * @param ctx the parse tree
	 * @return the visitor result
	 */
	T visitQuantifiedExpr(JsoniqParser.QuantifiedExprContext ctx);
	/**
	 * Visit a parse tree produced by {@link JsoniqParser#quantifiedExprVar}.
	 * @param ctx the parse tree
	 * @return the visitor result
	 */
	T visitQuantifiedExprVar(JsoniqParser.QuantifiedExprVarContext ctx);
	/**
	 * Visit a parse tree produced by {@link JsoniqParser#switchExpr}.
	 * @param ctx the parse tree
	 * @return the visitor result
	 */
	T visitSwitchExpr(JsoniqParser.SwitchExprContext ctx);
	/**
	 * Visit a parse tree produced by {@link JsoniqParser#switchCaseClause}.
	 * @param ctx the parse tree
	 * @return the visitor result
	 */
	T visitSwitchCaseClause(JsoniqParser.SwitchCaseClauseContext ctx);
	/**
	 * Visit a parse tree produced by {@link JsoniqParser#typeSwitchExpr}.
	 * @param ctx the parse tree
	 * @return the visitor result
	 */
	T visitTypeSwitchExpr(JsoniqParser.TypeSwitchExprContext ctx);
	/**
	 * Visit a parse tree produced by {@link JsoniqParser#caseClause}.
	 * @param ctx the parse tree
	 * @return the visitor result
	 */
	T visitCaseClause(JsoniqParser.CaseClauseContext ctx);
	/**
	 * Visit a parse tree produced by {@link JsoniqParser#ifExpr}.
	 * @param ctx the parse tree
	 * @return the visitor result
	 */
	T visitIfExpr(JsoniqParser.IfExprContext ctx);
	/**
	 * Visit a parse tree produced by {@link JsoniqParser#tryCatchExpr}.
	 * @param ctx the parse tree
	 * @return the visitor result
	 */
	T visitTryCatchExpr(JsoniqParser.TryCatchExprContext ctx);
	/**
	 * Visit a parse tree produced by {@link JsoniqParser#orExpr}.
	 * @param ctx the parse tree
	 * @return the visitor result
	 */
	T visitOrExpr(JsoniqParser.OrExprContext ctx);
	/**
	 * Visit a parse tree produced by {@link JsoniqParser#andExpr}.
	 * @param ctx the parse tree
	 * @return the visitor result
	 */
	T visitAndExpr(JsoniqParser.AndExprContext ctx);
	/**
	 * Visit a parse tree produced by {@link JsoniqParser#notExpr}.
	 * @param ctx the parse tree
	 * @return the visitor result
	 */
	T visitNotExpr(JsoniqParser.NotExprContext ctx);
	/**
	 * Visit a parse tree produced by {@link JsoniqParser#comparisonExpr}.
	 * @param ctx the parse tree
	 * @return the visitor result
	 */
	T visitComparisonExpr(JsoniqParser.ComparisonExprContext ctx);
	/**
	 * Visit a parse tree produced by {@link JsoniqParser#stringConcatExpr}.
	 * @param ctx the parse tree
	 * @return the visitor result
	 */
	T visitStringConcatExpr(JsoniqParser.StringConcatExprContext ctx);
	/**
	 * Visit a parse tree produced by {@link JsoniqParser#rangeExpr}.
	 * @param ctx the parse tree
	 * @return the visitor result
	 */
	T visitRangeExpr(JsoniqParser.RangeExprContext ctx);
	/**
	 * Visit a parse tree produced by {@link JsoniqParser#additiveExpr}.
	 * @param ctx the parse tree
	 * @return the visitor result
	 */
	T visitAdditiveExpr(JsoniqParser.AdditiveExprContext ctx);
	/**
	 * Visit a parse tree produced by {@link JsoniqParser#multiplicativeExpr}.
	 * @param ctx the parse tree
	 * @return the visitor result
	 */
	T visitMultiplicativeExpr(JsoniqParser.MultiplicativeExprContext ctx);
	/**
	 * Visit a parse tree produced by {@link JsoniqParser#instanceOfExpr}.
	 * @param ctx the parse tree
	 * @return the visitor result
	 */
	T visitInstanceOfExpr(JsoniqParser.InstanceOfExprContext ctx);
	/**
	 * Visit a parse tree produced by {@link JsoniqParser#treatExpr}.
	 * @param ctx the parse tree
	 * @return the visitor result
	 */
	T visitTreatExpr(JsoniqParser.TreatExprContext ctx);
	/**
	 * Visit a parse tree produced by {@link JsoniqParser#castableExpr}.
	 * @param ctx the parse tree
	 * @return the visitor result
	 */
	T visitCastableExpr(JsoniqParser.CastableExprContext ctx);
	/**
	 * Visit a parse tree produced by {@link JsoniqParser#castExpr}.
	 * @param ctx the parse tree
	 * @return the visitor result
	 */
	T visitCastExpr(JsoniqParser.CastExprContext ctx);
	/**
	 * Visit a parse tree produced by {@link JsoniqParser#unaryExpr}.
	 * @param ctx the parse tree
	 * @return the visitor result
	 */
	T visitUnaryExpr(JsoniqParser.UnaryExprContext ctx);
	/**
	 * Visit a parse tree produced by {@link JsoniqParser#simpleMapExpr}.
	 * @param ctx the parse tree
	 * @return the visitor result
	 */
	T visitSimpleMapExpr(JsoniqParser.SimpleMapExprContext ctx);
	/**
	 * Visit a parse tree produced by {@link JsoniqParser#postFixExpr}.
	 * @param ctx the parse tree
	 * @return the visitor result
	 */
	T visitPostFixExpr(JsoniqParser.PostFixExprContext ctx);
	/**
	 * Visit a parse tree produced by {@link JsoniqParser#arrayLookup}.
	 * @param ctx the parse tree
	 * @return the visitor result
	 */
	T visitArrayLookup(JsoniqParser.ArrayLookupContext ctx);
	/**
	 * Visit a parse tree produced by {@link JsoniqParser#arrayUnboxing}.
	 * @param ctx the parse tree
	 * @return the visitor result
	 */
	T visitArrayUnboxing(JsoniqParser.ArrayUnboxingContext ctx);
	/**
	 * Visit a parse tree produced by {@link JsoniqParser#predicate}.
	 * @param ctx the parse tree
	 * @return the visitor result
	 */
	T visitPredicate(JsoniqParser.PredicateContext ctx);
	/**
	 * Visit a parse tree produced by {@link JsoniqParser#objectLookup}.
	 * @param ctx the parse tree
	 * @return the visitor result
	 */
	T visitObjectLookup(JsoniqParser.ObjectLookupContext ctx);
	/**
	 * Visit a parse tree produced by {@link JsoniqParser#primaryExpr}.
	 * @param ctx the parse tree
	 * @return the visitor result
	 */
	T visitPrimaryExpr(JsoniqParser.PrimaryExprContext ctx);
	/**
	 * Visit a parse tree produced by {@link JsoniqParser#varRef}.
	 * @param ctx the parse tree
	 * @return the visitor result
	 */
	T visitVarRef(JsoniqParser.VarRefContext ctx);
	/**
	 * Visit a parse tree produced by {@link JsoniqParser#parenthesizedExpr}.
	 * @param ctx the parse tree
	 * @return the visitor result
	 */
	T visitParenthesizedExpr(JsoniqParser.ParenthesizedExprContext ctx);
	/**
	 * Visit a parse tree produced by {@link JsoniqParser#contextItemExpr}.
	 * @param ctx the parse tree
	 * @return the visitor result
	 */
	T visitContextItemExpr(JsoniqParser.ContextItemExprContext ctx);
	/**
	 * Visit a parse tree produced by {@link JsoniqParser#orderedExpr}.
	 * @param ctx the parse tree
	 * @return the visitor result
	 */
	T visitOrderedExpr(JsoniqParser.OrderedExprContext ctx);
	/**
	 * Visit a parse tree produced by {@link JsoniqParser#unorderedExpr}.
	 * @param ctx the parse tree
	 * @return the visitor result
	 */
	T visitUnorderedExpr(JsoniqParser.UnorderedExprContext ctx);
	/**
	 * Visit a parse tree produced by {@link JsoniqParser#functionCall}.
	 * @param ctx the parse tree
	 * @return the visitor result
	 */
	T visitFunctionCall(JsoniqParser.FunctionCallContext ctx);
	/**
	 * Visit a parse tree produced by {@link JsoniqParser#argumentList}.
	 * @param ctx the parse tree
	 * @return the visitor result
	 */
	T visitArgumentList(JsoniqParser.ArgumentListContext ctx);
	/**
	 * Visit a parse tree produced by {@link JsoniqParser#argument}.
	 * @param ctx the parse tree
	 * @return the visitor result
	 */
	T visitArgument(JsoniqParser.ArgumentContext ctx);
	/**
	 * Visit a parse tree produced by {@link JsoniqParser#functionItemExpr}.
	 * @param ctx the parse tree
	 * @return the visitor result
	 */
	T visitFunctionItemExpr(JsoniqParser.FunctionItemExprContext ctx);
	/**
	 * Visit a parse tree produced by {@link JsoniqParser#namedFunctionRef}.
	 * @param ctx the parse tree
	 * @return the visitor result
	 */
	T visitNamedFunctionRef(JsoniqParser.NamedFunctionRefContext ctx);
	/**
	 * Visit a parse tree produced by {@link JsoniqParser#inlineFunctionExpr}.
	 * @param ctx the parse tree
	 * @return the visitor result
	 */
	T visitInlineFunctionExpr(JsoniqParser.InlineFunctionExprContext ctx);
	/**
	 * Visit a parse tree produced by {@link JsoniqParser#sequenceType}.
	 * @param ctx the parse tree
	 * @return the visitor result
	 */
	T visitSequenceType(JsoniqParser.SequenceTypeContext ctx);
	/**
	 * Visit a parse tree produced by {@link JsoniqParser#objectConstructor}.
	 * @param ctx the parse tree
	 * @return the visitor result
	 */
	T visitObjectConstructor(JsoniqParser.ObjectConstructorContext ctx);
	/**
	 * Visit a parse tree produced by {@link JsoniqParser#itemType}.
	 * @param ctx the parse tree
	 * @return the visitor result
	 */
	T visitItemType(JsoniqParser.ItemTypeContext ctx);
	/**
	 * Visit a parse tree produced by {@link JsoniqParser#jSONItemTest}.
	 * @param ctx the parse tree
	 * @return the visitor result
	 */
	T visitJSONItemTest(JsoniqParser.JSONItemTestContext ctx);
	/**
	 * Visit a parse tree produced by {@link JsoniqParser#keyWordBoolean}.
	 * @param ctx the parse tree
	 * @return the visitor result
	 */
	T visitKeyWordBoolean(JsoniqParser.KeyWordBooleanContext ctx);
	/**
	 * Visit a parse tree produced by {@link JsoniqParser#keyWordDuration}.
	 * @param ctx the parse tree
	 * @return the visitor result
	 */
	T visitKeyWordDuration(JsoniqParser.KeyWordDurationContext ctx);
	/**
	 * Visit a parse tree produced by {@link JsoniqParser#keyWordYearMonthDuration}.
	 * @param ctx the parse tree
	 * @return the visitor result
	 */
	T visitKeyWordYearMonthDuration(JsoniqParser.KeyWordYearMonthDurationContext ctx);
	/**
	 * Visit a parse tree produced by {@link JsoniqParser#keyWordDayTimeDuration}.
	 * @param ctx the parse tree
	 * @return the visitor result
	 */
	T visitKeyWordDayTimeDuration(JsoniqParser.KeyWordDayTimeDurationContext ctx);
	/**
	 * Visit a parse tree produced by {@link JsoniqParser#keyWordHexBinary}.
	 * @param ctx the parse tree
	 * @return the visitor result
	 */
	T visitKeyWordHexBinary(JsoniqParser.KeyWordHexBinaryContext ctx);
	/**
	 * Visit a parse tree produced by {@link JsoniqParser#keyWordBase64Binary}.
	 * @param ctx the parse tree
	 * @return the visitor result
	 */
	T visitKeyWordBase64Binary(JsoniqParser.KeyWordBase64BinaryContext ctx);
	/**
	 * Visit a parse tree produced by {@link JsoniqParser#keyWordDateTime}.
	 * @param ctx the parse tree
	 * @return the visitor result
	 */
	T visitKeyWordDateTime(JsoniqParser.KeyWordDateTimeContext ctx);
	/**
	 * Visit a parse tree produced by {@link JsoniqParser#keyWordDate}.
	 * @param ctx the parse tree
	 * @return the visitor result
	 */
	T visitKeyWordDate(JsoniqParser.KeyWordDateContext ctx);
	/**
<<<<<<< HEAD
	 * Visit a parse tree produced by {@link JsoniqParser#keyWordTime}.
	 * @param ctx the parse tree
	 * @return the visitor result
	 */
	T visitKeyWordTime(JsoniqParser.KeyWordTimeContext ctx);
	/**
=======
>>>>>>> 8aa95755
	 * Visit a parse tree produced by {@link JsoniqParser#typesKeywords}.
	 * @param ctx the parse tree
	 * @return the visitor result
	 */
	T visitTypesKeywords(JsoniqParser.TypesKeywordsContext ctx);
	/**
	 * Visit a parse tree produced by {@link JsoniqParser#singleType}.
	 * @param ctx the parse tree
	 * @return the visitor result
	 */
	T visitSingleType(JsoniqParser.SingleTypeContext ctx);
	/**
	 * Visit a parse tree produced by {@link JsoniqParser#atomicType}.
	 * @param ctx the parse tree
	 * @return the visitor result
	 */
	T visitAtomicType(JsoniqParser.AtomicTypeContext ctx);
	/**
	 * Visit a parse tree produced by {@link JsoniqParser#nCNameOrKeyWord}.
	 * @param ctx the parse tree
	 * @return the visitor result
	 */
	T visitNCNameOrKeyWord(JsoniqParser.NCNameOrKeyWordContext ctx);
	/**
	 * Visit a parse tree produced by {@link JsoniqParser#pairConstructor}.
	 * @param ctx the parse tree
	 * @return the visitor result
	 */
	T visitPairConstructor(JsoniqParser.PairConstructorContext ctx);
	/**
	 * Visit a parse tree produced by {@link JsoniqParser#arrayConstructor}.
	 * @param ctx the parse tree
	 * @return the visitor result
	 */
	T visitArrayConstructor(JsoniqParser.ArrayConstructorContext ctx);
	/**
	 * Visit a parse tree produced by {@link JsoniqParser#uriLiteral}.
	 * @param ctx the parse tree
	 * @return the visitor result
	 */
	T visitUriLiteral(JsoniqParser.UriLiteralContext ctx);
	/**
	 * Visit a parse tree produced by {@link JsoniqParser#stringLiteral}.
	 * @param ctx the parse tree
	 * @return the visitor result
	 */
	T visitStringLiteral(JsoniqParser.StringLiteralContext ctx);
	/**
	 * Visit a parse tree produced by {@link JsoniqParser#keyWords}.
	 * @param ctx the parse tree
	 * @return the visitor result
	 */
	T visitKeyWords(JsoniqParser.KeyWordsContext ctx);
}<|MERGE_RESOLUTION|>--- conflicted
+++ resolved
@@ -482,15 +482,12 @@
 	 */
 	T visitKeyWordDate(JsoniqParser.KeyWordDateContext ctx);
 	/**
-<<<<<<< HEAD
 	 * Visit a parse tree produced by {@link JsoniqParser#keyWordTime}.
 	 * @param ctx the parse tree
 	 * @return the visitor result
 	 */
 	T visitKeyWordTime(JsoniqParser.KeyWordTimeContext ctx);
 	/**
-=======
->>>>>>> 8aa95755
 	 * Visit a parse tree produced by {@link JsoniqParser#typesKeywords}.
 	 * @param ctx the parse tree
 	 * @return the visitor result
