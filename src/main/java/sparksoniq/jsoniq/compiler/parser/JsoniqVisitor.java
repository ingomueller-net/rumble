--- conflicted
+++ resolved
@@ -476,15 +476,12 @@
 	 */
 	T visitKeyWordDateTime(JsoniqParser.KeyWordDateTimeContext ctx);
 	/**
-<<<<<<< HEAD
 	 * Visit a parse tree produced by {@link JsoniqParser#keyWordDate}.
 	 * @param ctx the parse tree
 	 * @return the visitor result
 	 */
 	T visitKeyWordDate(JsoniqParser.KeyWordDateContext ctx);
 	/**
-=======
->>>>>>> c63e154c
 	 * Visit a parse tree produced by {@link JsoniqParser#typesKeywords}.
 	 * @param ctx the parse tree
 	 * @return the visitor result
