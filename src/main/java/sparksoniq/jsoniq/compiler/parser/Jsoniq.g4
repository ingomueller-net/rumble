grammar Jsoniq;

@header {
// Java header
package sparksoniq.jsoniq.compiler.parser;
}

module                  : (Kjsoniq Kversion vers=stringLiteral ';')?
                          (libraryModule | main=mainModule);

mainModule              : prolog expr;

libraryModule           : 'module' 'namespace' NCName '=' uriLiteral ';' prolog;

prolog                  : ((defaultCollationDecl | orderingModeDecl | emptyOrderDecl | decimalFormatDecl | moduleImport) ';')*
                          ((functionDecl | varDecl ) ';')* ;

defaultCollationDecl    : 'declare' Kdefault Kcollation uriLiteral;

orderingModeDecl        : 'declare' 'ordering' ('ordered' | 'unordered');

emptyOrderDecl          : 'declare' Kdefault 'order' Kempty (Kgreatest | Kleast);

decimalFormatDecl       : 'declare'
                          (('decimal-format' (NCName ':')? NCName) | (Kdefault 'decimal-format'))
                          (dfPropertyName '=' stringLiteral)*;

dfPropertyName          : 'decimal-separator'
                        | 'grouping-separator'
                        | 'infinity'
                        | 'minus-sign'
                        | 'NaN'
                        | 'percent'
                        | 'per-mille'
                        | 'zero-digit'
                        | 'digit'
                        | 'pattern-separator';

moduleImport            : 'import' 'module' ('namespace' NCName '=')? uriLiteral (Kat uriLiteral (',' uriLiteral)*)?;

varDecl                 : 'declare' 'variable' varRef (Kas sequenceType)? ((':=' exprSingle) | ('external' (':=' exprSingle)?));

functionDecl            : 'declare' 'function' (NCName ':')? NCName '(' paramList? ')' (Kas sequenceType)? ('{' expr '}' | 'external');

paramList               : '$' NCName (Kas sequenceType)? (',' '$' NCName (Kas sequenceType)?)*;

///////////////////////// constructs, expression

expr                    : exprSingle (',' exprSingle)*;

exprSingle              : flowrExpr
                        | quantifiedExpr
                        | switchExpr
                        | typeSwitchExpr
                        | ifExpr
                        | tryCatchExpr
                        | orExpr;

flowrExpr               : (start_for=forClause| start_let=letClause)
                          (forClause | whereClause | letClause | groupByClause | orderByClause | countClause)*
                          Kreturn return_expr=exprSingle;

forClause               : Kfor vars+=forVar (',' vars+=forVar)*;

forVar                  : var_ref=varRef
                          (Kas seq=sequenceType)?
                          (flag=Kallowing Kempty)?
                          (Kat at=varRef)?
                          Kin ex=exprSingle;

letClause               : Klet vars+=letVar (',' vars+=letVar)*;

letVar                  : var_ref=varRef (Kas seq=sequenceType)? ':=' ex=exprSingle ;

whereClause             : Kwhere exprSingle;

groupByClause           : Kgroup Kby vars+=groupByVar (',' vars+=groupByVar)*;

groupByVar              : var_ref=varRef
                          ((Kas seq=sequenceType)? decl=':=' ex=exprSingle)?
                          (Kcollation uri=uriLiteral)?;

orderByClause           : ((Korder Kby) | (stb=Kstable Korder Kby)) orderByExpr (',' orderByExpr)*;

orderByExpr             : ex=exprSingle
                          (Kascending | desc=Kdescending)?
                          (Kempty (gr=Kgreatest | ls=Kleast))?
                          (Kcollation uril=uriLiteral)?;

countClause             : Kcount varRef;

quantifiedExpr          : (so=Ksome | ev=Kevery)
                          vars+=quantifiedExprVar (',' vars+=quantifiedExprVar)*
                          Ksatisfies exprSingle;

quantifiedExprVar       : varRef (Kas sequenceType)? Kin exprSingle;

switchExpr              : Kswitch '(' cond=expr ')' cases+=switchCaseClause+ Kdefault Kreturn def=exprSingle;

switchCaseClause        : (Kcase cond+=exprSingle)+ Kreturn ret=exprSingle;

typeSwitchExpr          : Ktypeswitch '(' expr ')' caseClause+ Kdefault (varRef)? Kreturn exprSingle;

caseClause              : Kcase (varRef Kas)? sequenceType ('|' sequenceType)* Kreturn exprSingle;

ifExpr                  : Kif '(' test_condition=expr ')'
                          Kthen branch=exprSingle
                          Kelse else_branch=exprSingle;

tryCatchExpr            : Ktry '{' expr '}'
                          Kcatch '*' '{' expr '}';

///////////////////////// expression

orExpr                  : main_expr=andExpr ( Kor rhs+=andExpr )*;

andExpr                 : main_expr=notExpr ( Kand rhs+=notExpr )*;

notExpr                 : op+=Knot ? main_expr=comparisonExpr;

comparisonExpr          : main_expr=stringConcatExpr
                          ( op+=('eq' | 'ne' | 'lt' | 'le' | 'gt' | 'ge'
                          | '=' | '!=' | '<' | '<=' | '>' | '>=') rhs+=stringConcatExpr )?;

stringConcatExpr        : main_expr=rangeExpr ( '||' rhs+=rangeExpr )* ;

rangeExpr               : main_expr=additiveExpr ( Kto rhs+=additiveExpr )?;

additiveExpr            : main_expr=multiplicativeExpr ( op+=('+' | '-') rhs+=multiplicativeExpr )*;

multiplicativeExpr      : main_expr=instanceOfExpr ( op+=('*' | 'div' | 'idiv' | 'mod') rhs+=instanceOfExpr )*;

instanceOfExpr          : main_expr=treatExpr ( Kinstance Kof seq=sequenceType)?;

treatExpr               : main_expr=castableExpr ( Ktreat Kas seq=sequenceType )?;

castableExpr            : main_expr=castExpr ( Kcastable Kas single=singleType )?;

castExpr                : main_expr=unaryExpr ( Kcast Kas single=singleType )?;

unaryExpr               : op+=('-' | '+')* main_expr=simpleMapExpr;

simpleMapExpr           : main_expr=postFixExpr ('!' postFixExpr)*;

postFixExpr             : main_expr=primaryExpr (al=arrayLookup | pr=predicate | ol=objectLookup | au=arrayUnboxing)*;

arrayLookup             : '[' '[' expr ']' ']';

arrayUnboxing           : '[' ']';

predicate               : '[' expr ']';

objectLookup            : '.' ( kw=keyWords | lt=stringLiteral | nc=NCName | pe=parenthesizedExpr | vr=varRef | ci=contextItemExpr );

primaryExpr             : NullLiteral
                        | Literal
                        | stringLiteral
                        | varRef
                        | parenthesizedExpr
                        | contextItemExpr
                        | objectConstructor
                        | functionCall
                        | orderedExpr
                        | unorderedExpr
                        | arrayConstructor;


varRef                  : '$' (ns=NCName ':')? name=NCName;

parenthesizedExpr       : '(' expr? ')';

contextItemExpr         : '$$';

orderedExpr             : 'ordered' '{' expr '}';

unorderedExpr           : 'unordered' '{' expr '}';

functionCall            : ((ns=NCName | kw=keyWords |  )':')?
                          (fn_name=nCNameOrKeyWord | kw = keyWords) argumentList;

argumentList            : '('  (args+=argument ','?)* ')';

argument                : exprSingle | '?';


///////////////////////// Types

sequenceType            : '(' ')'
                        | item=itemType (question+='?' | star+='*' | plus+='+')?;

objectConstructor       : '{' ( pairConstructor (',' pairConstructor)* )? '}'
                        | merge_operator+='{|' expr '|}';

itemType                : 'item'
                        | jSONItemTest
                        | atomicType;

jSONItemTest            : 'object'
                        | 'array'
                        | Kjson;

keyWordBoolean          : 'boolean';

<<<<<<< HEAD
keyWordDuration         : 'duration';
=======
keyWordHexBinary        : 'hexBinary';
>>>>>>> e1b52db5

singleType              : item=atomicType (question +='?')?;

atomicType              : 'atomic'
                        | 'string'
                        | 'integer'
                        | 'decimal'
                        | 'double'
                        | keyWordDuration
                        | keyWordBoolean
                        | keyWordHexBinary
                        | NullLiteral;

nCNameOrKeyWord         : NCName
<<<<<<< HEAD
                        | keyWordDuration
                        | keyWordBoolean;
=======
                        | keyWordBoolean
                        | keyWordHexBinary;
>>>>>>> e1b52db5

pairConstructor         :  ( lhs=exprSingle | name=NCName ) (':' | '?') rhs=exprSingle;

arrayConstructor        :  '[' expr? ']';

uriLiteral              : stringLiteral;

stringLiteral           : STRING;

keyWords                : Kjsoniq
                        | Kjson
                        | Kversion
                        | Ktypeswitch
                        | Kor
                        | Kand
                        | Knot
                        | Kto
                        | Kinstance
                        | Kof
                        | Ktreat
                        |
                        | Kcast
                        | Kcastable
                        | Kdefault
                        | Kthen
                        | Kelse
                        | Kcollation
                        | Kgreatest
                        | Kleast
                        | Kswitch
                        | Kcase
                        | Ktry
                        | Kcatch
                        | Ksome
                        | Kevery
                        | Ksatisfies
                        | Kstable
                        | Kascending
                        | Kdescending
                        | Kempty
                        | Kallowing
                        | Kas
                        | Kat
                        | Kin
                        | Kif
                        | Kfor
                        | Klet
                        | Kwhere
                        | Kgroup
                        | Kby
                        | Korder
                        | Kcount
                        | Kreturn
                        ;

///////////////////////// literals

Kfor                    : 'for';

Klet                    : 'let';

Kwhere                  : 'where';

Kgroup                  : 'group';

Kby                     : 'by';

Korder                  : 'order';

Kreturn                 : 'return';

Kif                     : 'if';

Kin                     : 'in';

Kas                     : 'as';

Kat                     : 'at';

Kallowing               : 'allowing';

Kempty                  : 'empty';

Kcount                  : 'count';

Kstable                 : 'stable';

Kascending              : 'ascending';

Kdescending             : 'descending';

Ksome                   : 'some';

Kevery                  : 'every';

Ksatisfies              : 'satisfies';

Kcollation              : 'collation';

Kgreatest               : 'greatest';

Kleast                  : 'least';

Kswitch                 : 'switch';

Kcase                   : 'case';

Ktry                    : 'try';

Kcatch                  : 'catch';

Kdefault                : 'default';

Kthen                   : 'then';

Kelse                   : 'else';

Ktypeswitch             : 'typeswitch';

Kor                     : 'or';

Kand                    : 'and';

Knot                    : 'not' ;

Kto                     : 'to' ;

Kinstance               : 'instance' ;

Kof                     : 'of' ;

Ktreat                  : 'treat';

Kcast                   : 'cast';

Kcastable               : 'castable';

Kversion                : 'version';

Kjsoniq                 : 'jsoniq';

Kjson                   : 'json-item';

STRING                  : '"' (ESC | ~ ["\\])* '"';

fragment ESC            : '\\' (["\\/bfnrt] | UNICODE);

fragment UNICODE        : 'u' HEX HEX HEX HEX;

fragment HEX            : [0-9a-fA-F];

NullLiteral             : 'null';

Literal                 : NumericLiteral | BooleanLiteral;

NumericLiteral          : IntegerLiteral | DecimalLiteral | DoubleLiteral;

BooleanLiteral          : 'true' | 'false';

IntegerLiteral          : Digits ;

DecimalLiteral          : '.' Digits | Digits '.' [0-9]* ;

DoubleLiteral           : ('.' Digits | Digits ('.' [0-9]*)?) [eE] [+-]? Digits ;

fragment Digits         : [0-9]+ ;

WS                      : (' '|'\r'|'\t'|'\n') -> channel(HIDDEN);

NCName                  : NameStartChar NameChar*;

fragment NameStartChar  : [_a-zA-Z]
                        | '\u00C0'..'\u00D6'
                        | '\u00D8'..'\u00F6'
                        | '\u00F8'..'\u02FF'
                        | '\u0370'..'\u037D'
                        | '\u037F'..'\u1FFF'
                        | '\u200C'..'\u200D'
                        | '\u2070'..'\u218F'
                        | '\u2C00'..'\u2FEF'
                        | '\u3001'..'\uD7FF'
                        | '\uF900'..'\uFDCF'
                        | '\uFDF0'..'\uFFFD'
                        ;

fragment NameChar       : NameStartChar
                        | '-'
                        // no . in JSONIQ names | '.'
                        | [0-9]
                        | '\u00B7'
                        | '\u0300'..'\u036F'
                        | '\u203F'..'\u2040'
                        ;

XQComment               : '(' ':' (XQComment | '(' ~[:] | ':' ~[)] | ~[:(])* ':'+ ')' -> channel(HIDDEN);

ContentChar             :  ~["'{}<&]  ;<|MERGE_RESOLUTION|>--- conflicted
+++ resolved
@@ -201,11 +201,9 @@
 
 keyWordBoolean          : 'boolean';
 
-<<<<<<< HEAD
 keyWordDuration         : 'duration';
-=======
+
 keyWordHexBinary        : 'hexBinary';
->>>>>>> e1b52db5
 
 singleType              : item=atomicType (question +='?')?;
 
@@ -220,13 +218,9 @@
                         | NullLiteral;
 
 nCNameOrKeyWord         : NCName
-<<<<<<< HEAD
+                        | keyWordBoolean
                         | keyWordDuration
-                        | keyWordBoolean;
-=======
-                        | keyWordBoolean
                         | keyWordHexBinary;
->>>>>>> e1b52db5
 
 pairConstructor         :  ( lhs=exprSingle | name=NCName ) (':' | '?') rhs=exprSingle;
 
