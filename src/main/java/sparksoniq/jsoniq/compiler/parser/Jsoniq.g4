grammar Jsoniq;

@header {
// Java header
package sparksoniq.jsoniq.compiler.parser;
}

<<<<<<< HEAD
module   : (Kjsoniq Kversion vers=stringLiteral ';')? (libraryModule | main=mainModule);
mainModule: prolog expr;//hack (expr)*;
libraryModule: 'module' 'namespace' NCName '=' uriLiteral ';' prolog;
prolog:
        ((defaultCollationDecl | orderingModeDecl | emptyOrderDecl | decimalFormatDecl | moduleImport) ';')* ((functionDecl | varDecl ) ';')* ;
defaultCollationDecl: 'declare' Kdefault Kcollation uriLiteral;
orderingModeDecl: 'declare' 'ordering' ('ordered' | 'unordered');
emptyOrderDecl: 'declare' Kdefault 'order' Kempty (Kgreatest | Kleast);
decimalFormatDecl
         : 'declare' (('decimal-format' (NCName ':')? NCName) | (Kdefault 'decimal-format')) (dfPropertyName '=' stringLiteral)*;
dfPropertyName
         : 'decimal-separator' | 'grouping-separator' | 'infinity' | 'minus-sign' | 'NaN' | 'percent' | 'per-mille' | 'zero-digit' | 'digit' | 'pattern-separator';
moduleImport
         : 'import' 'module' ('namespace' NCName '=')? uriLiteral (Kat uriLiteral (',' uriLiteral)*)?;

varDecl  : 'declare' 'variable' varRef (Kas sequenceType)? ((':=' exprSingle) | ('external' (':=' exprSingle)?));

functionDecl
         : 'declare' 'function' (NCName ':')? NCName '(' paramList? ')' (Kas sequenceType)? ('{' expr '}' | 'external');
paramList
         : '$' NCName (Kas sequenceType)? (',' '$' NCName (Kas sequenceType)?)*;

///////////////////////////////////////////////////////constructs, expression
expr     : exprSingle (',' exprSingle)*;

exprSingle
        : flowrExpr
        | quantifiedExpr
        | switchExpr
        | typeSwitchExpr
        | ifExpr
        | tryCatchExpr
        | orExpr;
flowrExpr
         : (start_for=forClause| start_let=letClause) 
             (forClause | whereClause | letClause | groupByClause | orderByClause | countClause)*
             Kreturn return_Expr=exprSingle;
forClause
         :Kfor vars+=forVar (',' vars+=forVar)*;
forVar : var_ref=varRef (Kas seq=sequenceType)? (flag=Kallowing Kempty)? (Kat at=varRef)? Kin ex=exprSingle;

letClause
         : Klet vars+=letVar (',' vars+=letVar)*;
letVar: var_ref=varRef (Kas seq=sequenceType)? ':=' ex=exprSingle ;

whereClause
         : Kwhere exprSingle;
groupByClause
         : Kgroup Kby vars+=groupByVar (',' vars+=groupByVar)*;

groupByVar: var_ref=varRef ((Kas seq=sequenceType)? decl=':=' ex=exprSingle)? (Kcollation uri=uriLiteral)?;

orderByClause
         : ((Korder Kby) | (stb=Kstable Korder Kby)) orderByExpr (',' orderByExpr)*;

orderByExpr:
            ex=exprSingle (Kascending | desc=Kdescending)? (Kempty (gr=Kgreatest | ls=Kleast))? (Kcollation uril=uriLiteral)?;

countClause
         : Kcount varRef;
quantifiedExpr
         : (so=Ksome | ev=Kevery) vars+=quantifiedExprVar (',' vars+=quantifiedExprVar)* Ksatisfies exprSingle;
quantifiedExprVar
         : varRef (Kas sequenceType)? Kin exprSingle;
switchExpr
         : Kswitch '(' cond=expr ')' cses+=switchCaseClause+ Kdefault Kreturn def=exprSingle;
switchCaseClause
         : (Kcase cond+=exprSingle)+ Kreturn ret=exprSingle;
typeSwitchExpr
         : Ktypeswitch '(' expr ')' caseClause+ Kdefault (varRef)? Kreturn exprSingle;
caseClause
         : Kcase (varRef Kas)? sequenceType ('|' sequenceType)* Kreturn exprSingle;
ifExpr   : Kif '(' testCondition=expr ')' Kthen branch=exprSingle Kelse elseBranch=exprSingle;
tryCatchExpr
         : Ktry '{' expr '}' Kcatch '*' '{' expr '}';
/////////////////////////////////////expression

orExpr   : mainExpr=andExpr ( Kor rhs+=andExpr )*;
andExpr  : mainExpr=notExpr ( Kand rhs+=notExpr )*;
notExpr  : op+=Knot ? mainExpr=comparisonExpr;
comparisonExpr
         : mainExpr=stringConcatExpr ( op+=('eq' | 'ne' | 'lt' | 'le' | 'gt' | 'ge'
                                            | '=' | '!=' | '<' | '<=' | '>' | '>=') rhs+=stringConcatExpr )?;
stringConcatExpr
         : mainExpr=rangeExpr ( '||' rhs+=rangeExpr )* ;
rangeExpr
         : mainExpr=additiveExpr ( Kto rhs+=additiveExpr )?;
additiveExpr
         : mainExpr=multiplicativeExpr ( op+=('+' | '-') rhs+=multiplicativeExpr )*;
multiplicativeExpr
         : mainExpr=instanceOfExpr ( op+=('*' | 'div' | 'idiv' | 'mod') rhs+=instanceOfExpr )*;
instanceOfExpr
         : mainExpr=treatExpr ( Kinstance Kof seq=sequenceType)?;
treatExpr
         : mainExpr=castableExpr ( Ktreat Kas seq=sequenceType )?;
castableExpr
         : mainExpr=castExpr ( Kcastable Kas single=singleType )?;
castExpr : mainExpr=unaryExpr ( Kcast Kas single=singleType )?;
unaryExpr: op+=('-' | '+')* mainExpr=simpleMapExpr;
simpleMapExpr: mainExpr=postFixExpr ('!' postFixExpr)*;
postFixExpr: mainExpr=primaryExpr (al=arrayLookup | pr=predicate | ol=objectLookup | au=arrayUnboxing)*;
arrayLookup: '[' '[' expr ']' ']';
arrayUnboxing: '[' ']';
predicate: '[' expr ']';
objectLookup: '.' ( kw=keyWords | lt=stringLiteral | nc=NCName | pe=parenthesizedExpr | vr=varRef | ci=contextItemExpr );

primaryExpr: NullLiteral
           | Literal
           | stringLiteral
           | varRef
           | parenthesizedExpr
           | contextItemExpr
           | objectConstructor
           | functionCall
           | orderedExpr
           | unorderedExpr
           | arrayConstructor;

NullLiteral
         : 'null';
Literal  : NumericLiteral | BooleanLiteral;
NumericLiteral
         : IntegerLiteral | DecimalLiteral | DoubleLiteral;
BooleanLiteral
         : 'true' | 'false';


varRef   : '$' (ns=NCName ':')? name=NCName;

parenthesizedExpr: '(' expr? ')';
contextItemExpr: '$$';

orderedExpr
         : 'ordered' '{' expr '}';
unorderedExpr
         : 'unordered' '{' expr '}';
functionCall
         : ((ns=NCName | kw=keyWords |  )':')? (fcnName=nCNameOrKeyWord | kw = keyWords) argumentList;

argumentList : '('  (args+=argument ','?)* ')';
argument : exprSingle | '?';


////////////////////////////////////////////////////
sequenceType
         : '(' ')'
           | item=itemType (question+='?' | star+='*' | plus+='+')?;
objectConstructor
         : '{' ( pairConstructor (',' pairConstructor)* )? '}'
         | mergeOperator+='{|' expr '|}';
itemType
         : 'item'
           | jSONItemTest
           | atomicType;
jSONItemTest
         : 'object'
           | 'array'
           | Kjson;

keyWordBoolean
         : 'boolean';

singleType
         : item=atomicType (question +='?')?;

keyWordDuration
         : 'duration';

atomicType
         : 'atomic' | 'string' | 'integer'
         | 'decimal' | 'double' | keyWordBoolean | keyWordDuration | NullLiteral;

nCNameOrKeyWord
         : NCName | keyWordBoolean | keyWordDuration;

pairConstructor
         :  ( lhs=exprSingle | name=NCName ) (':' | '?') rhs=exprSingle;

arrayConstructor :  '[' expr? ']';


uriLiteral: stringLiteral;

///////////////////////////////////////////////////////literals

keyWords:
        Kjsoniq  |
        Kjson |
        Kversion |
        Ktypeswitch |
        Kor      |
        Kand     |
        Knot     |
        Kto      |
        Kinstance |
        Kof      |
        Ktreat   |
        Kcast    |
        Kcastable |
        Kdefault  |
        Kthen     |
        Kelse     |
        Kcollation |
        Kgreatest |
        Kleast    |
        Kswitch   |
        Kcase     |
        Ktry      |
        Kcatch    |
        Ksome |
        Kevery |
        Ksatisfies |
        Kstable |
        Kascending |
        Kdescending |
        Kempty |
        Kallowing |
        Kas  |
        Kat  |
        Kin  |
        Kif  |
        Kfor |
        Klet |
        Kwhere |
        Kgroup |
        Kby |
        Korder |
        Kcount | 
        Kreturn ;

Kfor 	: 'for';
Klet	: 'let';
Kwhere	: 'where';
Kgroup	: 'group';
Kby	    : 'by';
Korder	: 'order';
Kreturn	: 'return';
Kif	    : 'if';
Kin	    : 'in';
Kas     : 'as';
Kat     : 'at';
Kallowing     : 'allowing';
Kempty  : 'empty';
Kcount  : 'count';
Kstable : 'stable';
Kascending : 'ascending';
Kdescending : 'descending';
Ksome : 'some';
Kevery : 'every';
Ksatisfies : 'satisfies';
Kcollation : 'collation';
Kgreatest  : 'greatest';
Kleast     : 'least';
Kswitch    : 'switch';
Kcase      : 'case';
Ktry       : 'try';
Kcatch     : 'catch';
Kdefault   : 'default';
Kthen      : 'then';
Kelse      : 'else';
Ktypeswitch      : 'typeswitch';
Kor      : 'or';
Kand      : 'and';
Knot      : 'not' ;
Kto      : 'to' ;
Kinstance      : 'instance' ;
Kof      : 'of' ;
Ktreat   : 'treat';
Kcast    : 'cast';
Kcastable : 'castable';
Kversion : 'version';
Kjsoniq : 'jsoniq';
Kjson : 'json-item';





stringLiteral: STRING;

STRING
   : '"' (ESC | ~ ["\\])* '"'
   ;
fragment ESC
   : '\\' (["\\/bfnrt] | UNICODE)
   ;
fragment UNICODE
   : 'u' HEX HEX HEX HEX
   ;
fragment HEX
   : [0-9a-fA-F]
   ;

IntegerLiteral: Digits ;
DecimalLiteral: '.' Digits | Digits '.' [0-9]* ;
DoubleLiteral: ('.' Digits | Digits ('.' [0-9]*)?) [eE] [+-]? Digits ;

fragment
Digits: [0-9]+ ;


WS:	(' '|'\r'|'\t'|'\n') -> channel(HIDDEN);

NCName:  NameStartChar NameChar*;

fragment
NameStartChar: [_a-zA-Z]
    | '\u00C0'..'\u00D6'
    | '\u00D8'..'\u00F6'
    | '\u00F8'..'\u02FF'
    | '\u0370'..'\u037D'
    | '\u037F'..'\u1FFF'
    | '\u200C'..'\u200D'
    | '\u2070'..'\u218F'
    | '\u2C00'..'\u2FEF'
    | '\u3001'..'\uD7FF'
    | '\uF900'..'\uFDCF'
    | '\uFDF0'..'\uFFFD'
    ;

fragment
NameChar: NameStartChar
        | '-'
       // no . in JSONIQ names | '.'
        | [0-9]
        | '\u00B7'
        | '\u0300'..'\u036F'
        | '\u203F'..'\u2040'
        ;

XQComment: '(' ':' (XQComment | '(' ~[:] | ':' ~[)] | ~[:(])* ':'+ ')' -> channel(HIDDEN);


ContentChar:  ~["'{}<&]  ;
=======
module                  : (Kjsoniq Kversion vers=stringLiteral ';')?
                          (libraryModule | main=mainModule);

mainModule              : prolog expr;

libraryModule           : 'module' 'namespace' NCName '=' uriLiteral ';' prolog;

prolog                  : ((defaultCollationDecl | orderingModeDecl | emptyOrderDecl | decimalFormatDecl | moduleImport) ';')*
                          ((functionDecl | varDecl ) ';')* ;

defaultCollationDecl    : 'declare' Kdefault Kcollation uriLiteral;

orderingModeDecl        : 'declare' 'ordering' ('ordered' | 'unordered');

emptyOrderDecl          : 'declare' Kdefault 'order' Kempty (Kgreatest | Kleast);

decimalFormatDecl       : 'declare'
                          (('decimal-format' (NCName ':')? NCName) | (Kdefault 'decimal-format'))
                          (dfPropertyName '=' stringLiteral)*;

dfPropertyName          : 'decimal-separator'
                        | 'grouping-separator'
                        | 'infinity'
                        | 'minus-sign'
                        | 'NaN'
                        | 'percent'
                        | 'per-mille'
                        | 'zero-digit'
                        | 'digit'
                        | 'pattern-separator';

moduleImport            : 'import' 'module' ('namespace' NCName '=')? uriLiteral (Kat uriLiteral (',' uriLiteral)*)?;

varDecl                 : 'declare' 'variable' varRef (Kas sequenceType)? ((':=' exprSingle) | ('external' (':=' exprSingle)?));

functionDecl            : 'declare' 'function' (NCName ':')? NCName '(' paramList? ')' (Kas sequenceType)? ('{' expr '}' | 'external');

paramList               : '$' NCName (Kas sequenceType)? (',' '$' NCName (Kas sequenceType)?)*;

///////////////////////// constructs, expression

expr                    : exprSingle (',' exprSingle)*;

exprSingle              : flowrExpr
                        | quantifiedExpr
                        | switchExpr
                        | typeSwitchExpr
                        | ifExpr
                        | tryCatchExpr
                        | orExpr;

flowrExpr               : (start_for=forClause| start_let=letClause)
                          (forClause | whereClause | letClause | groupByClause | orderByClause | countClause)*
                          Kreturn return_expr=exprSingle;

forClause               : Kfor vars+=forVar (',' vars+=forVar)*;

forVar                  : var_ref=varRef
                          (Kas seq=sequenceType)?
                          (flag=Kallowing Kempty)?
                          (Kat at=varRef)?
                          Kin ex=exprSingle;

letClause               : Klet vars+=letVar (',' vars+=letVar)*;

letVar                  : var_ref=varRef (Kas seq=sequenceType)? ':=' ex=exprSingle ;

whereClause             : Kwhere exprSingle;

groupByClause           : Kgroup Kby vars+=groupByVar (',' vars+=groupByVar)*;

groupByVar              : var_ref=varRef
                          ((Kas seq=sequenceType)? decl=':=' ex=exprSingle)?
                          (Kcollation uri=uriLiteral)?;

orderByClause           : ((Korder Kby) | (stb=Kstable Korder Kby)) orderByExpr (',' orderByExpr)*;

orderByExpr             : ex=exprSingle
                          (Kascending | desc=Kdescending)?
                          (Kempty (gr=Kgreatest | ls=Kleast))?
                          (Kcollation uril=uriLiteral)?;

countClause             : Kcount varRef;

quantifiedExpr          : (so=Ksome | ev=Kevery)
                          vars+=quantifiedExprVar (',' vars+=quantifiedExprVar)*
                          Ksatisfies exprSingle;

quantifiedExprVar       : varRef (Kas sequenceType)? Kin exprSingle;

switchExpr              : Kswitch '(' cond=expr ')' cases+=switchCaseClause+ Kdefault Kreturn def=exprSingle;

switchCaseClause        : (Kcase cond+=exprSingle)+ Kreturn ret=exprSingle;

typeSwitchExpr          : Ktypeswitch '(' expr ')' caseClause+ Kdefault (varRef)? Kreturn exprSingle;

caseClause              : Kcase (varRef Kas)? sequenceType ('|' sequenceType)* Kreturn exprSingle;

ifExpr                  : Kif '(' test_condition=expr ')'
                          Kthen branch=exprSingle
                          Kelse else_branch=exprSingle;

tryCatchExpr            : Ktry '{' expr '}'
                          Kcatch '*' '{' expr '}';

///////////////////////// expression

orExpr                  : main_expr=andExpr ( Kor rhs+=andExpr )*;

andExpr                 : main_expr=notExpr ( Kand rhs+=notExpr )*;

notExpr                 : op+=Knot ? main_expr=comparisonExpr;

comparisonExpr          : main_expr=stringConcatExpr
                          ( op+=('eq' | 'ne' | 'lt' | 'le' | 'gt' | 'ge'
                          | '=' | '!=' | '<' | '<=' | '>' | '>=') rhs+=stringConcatExpr )?;

stringConcatExpr        : main_expr=rangeExpr ( '||' rhs+=rangeExpr )* ;

rangeExpr               : main_expr=additiveExpr ( Kto rhs+=additiveExpr )?;

additiveExpr            : main_expr=multiplicativeExpr ( op+=('+' | '-') rhs+=multiplicativeExpr )*;

multiplicativeExpr      : main_expr=instanceOfExpr ( op+=('*' | 'div' | 'idiv' | 'mod') rhs+=instanceOfExpr )*;

instanceOfExpr          : main_expr=treatExpr ( Kinstance Kof seq=sequenceType)?;

treatExpr               : main_expr=castableExpr ( Ktreat Kas seq=sequenceType )?;

castableExpr            : main_expr=castExpr ( Kcastable Kas single=singleType )?;

castExpr                : main_expr=unaryExpr ( Kcast Kas single=singleType )?;

unaryExpr               : op+=('-' | '+')* main_expr=simpleMapExpr;

simpleMapExpr           : main_expr=postFixExpr ('!' postFixExpr)*;

postFixExpr             : main_expr=primaryExpr (al=arrayLookup | pr=predicate | ol=objectLookup | au=arrayUnboxing)*;

arrayLookup             : '[' '[' expr ']' ']';

arrayUnboxing           : '[' ']';

predicate               : '[' expr ']';

objectLookup            : '.' ( kw=keyWords | lt=stringLiteral | nc=NCName | pe=parenthesizedExpr | vr=varRef | ci=contextItemExpr );

primaryExpr             : NullLiteral
                        | Literal
                        | stringLiteral
                        | varRef
                        | parenthesizedExpr
                        | contextItemExpr
                        | objectConstructor
                        | functionCall
                        | orderedExpr
                        | unorderedExpr
                        | arrayConstructor;


varRef                  : '$' (ns=NCName ':')? name=NCName;

parenthesizedExpr       : '(' expr? ')';

contextItemExpr         : '$$';

orderedExpr             : 'ordered' '{' expr '}';

unorderedExpr           : 'unordered' '{' expr '}';

functionCall            : ((ns=NCName | kw=keyWords |  )':')?
                          (fn_name=nCNameOrKeyWordBoolean | kw = keyWords) argumentList;

argumentList            : '('  (args+=argument ','?)* ')';

argument                : exprSingle | '?';


///////////////////////// Types

sequenceType            : '(' ')'
                        | item=itemType (question+='?' | star+='*' | plus+='+')?;

objectConstructor       : '{' ( pairConstructor (',' pairConstructor)* )? '}'
                        | merge_operator+='{|' expr '|}';

itemType                : 'item'
                        | jSONItemTest
                        | atomicType;

jSONItemTest            : 'object'
                        | 'array'
                        | Kjson;

keyWordBoolean          : 'boolean';

singleType              : item=atomicType (question +='?')?;

atomicType              : 'atomic'
                        | 'string'
                        | 'integer'
                        | 'decimal'
                        | 'double'
                        | keyWordBoolean
                        | NullLiteral;

nCNameOrKeyWordBoolean  : NCName
                        | keyWordBoolean;

pairConstructor         :  ( lhs=exprSingle | name=NCName ) (':' | '?') rhs=exprSingle;

arrayConstructor        :  '[' expr? ']';

uriLiteral              : stringLiteral;

stringLiteral           : STRING;

keyWords                : Kjsoniq
                        | Kjson
                        | Kversion
                        | Ktypeswitch
                        | Kor
                        | Kand
                        | Knot
                        | Kto
                        | Kinstance
                        | Kof
                        | Ktreat
                        |
                        | Kcast
                        | Kcastable
                        | Kdefault
                        | Kthen
                        | Kelse
                        | Kcollation
                        | Kgreatest
                        | Kleast
                        | Kswitch
                        | Kcase
                        | Ktry
                        | Kcatch
                        | Ksome
                        | Kevery
                        | Ksatisfies
                        | Kstable
                        | Kascending
                        | Kdescending
                        | Kempty
                        | Kallowing
                        | Kas
                        | Kat
                        | Kin
                        | Kif
                        | Kfor
                        | Klet
                        | Kwhere
                        | Kgroup
                        | Kby
                        | Korder
                        | Kcount
                        | Kreturn
                        ;

///////////////////////// literals

Kfor                    : 'for';

Klet                    : 'let';

Kwhere                  : 'where';

Kgroup                  : 'group';

Kby                     : 'by';

Korder                  : 'order';

Kreturn                 : 'return';

Kif                     : 'if';

Kin                     : 'in';

Kas                     : 'as';

Kat                     : 'at';

Kallowing               : 'allowing';

Kempty                  : 'empty';

Kcount                  : 'count';

Kstable                 : 'stable';

Kascending              : 'ascending';

Kdescending             : 'descending';

Ksome                   : 'some';

Kevery                  : 'every';

Ksatisfies              : 'satisfies';

Kcollation              : 'collation';

Kgreatest               : 'greatest';

Kleast                  : 'least';

Kswitch                 : 'switch';

Kcase                   : 'case';

Ktry                    : 'try';

Kcatch                  : 'catch';

Kdefault                : 'default';

Kthen                   : 'then';

Kelse                   : 'else';

Ktypeswitch             : 'typeswitch';

Kor                     : 'or';

Kand                    : 'and';

Knot                    : 'not' ;

Kto                     : 'to' ;

Kinstance               : 'instance' ;

Kof                     : 'of' ;

Ktreat                  : 'treat';

Kcast                   : 'cast';

Kcastable               : 'castable';

Kversion                : 'version';

Kjsoniq                 : 'jsoniq';

Kjson                   : 'json-item';

STRING                  : '"' (ESC | ~ ["\\])* '"';

fragment ESC            : '\\' (["\\/bfnrt] | UNICODE);

fragment UNICODE        : 'u' HEX HEX HEX HEX;

fragment HEX            : [0-9a-fA-F];

NullLiteral             : 'null';

Literal                 : NumericLiteral | BooleanLiteral;

NumericLiteral          : IntegerLiteral | DecimalLiteral | DoubleLiteral;

BooleanLiteral          : 'true' | 'false';

IntegerLiteral          : Digits ;

DecimalLiteral          : '.' Digits | Digits '.' [0-9]* ;

DoubleLiteral           : ('.' Digits | Digits ('.' [0-9]*)?) [eE] [+-]? Digits ;

fragment Digits         : [0-9]+ ;

WS                      : (' '|'\r'|'\t'|'\n') -> channel(HIDDEN);

NCName                  : NameStartChar NameChar*;

fragment NameStartChar  : [_a-zA-Z]
                        | '\u00C0'..'\u00D6'
                        | '\u00D8'..'\u00F6'
                        | '\u00F8'..'\u02FF'
                        | '\u0370'..'\u037D'
                        | '\u037F'..'\u1FFF'
                        | '\u200C'..'\u200D'
                        | '\u2070'..'\u218F'
                        | '\u2C00'..'\u2FEF'
                        | '\u3001'..'\uD7FF'
                        | '\uF900'..'\uFDCF'
                        | '\uFDF0'..'\uFFFD'
                        ;

fragment NameChar       : NameStartChar
                        | '-'
                        // no . in JSONIQ names | '.'
                        | [0-9]
                        | '\u00B7'
                        | '\u0300'..'\u036F'
                        | '\u203F'..'\u2040'
                        ;

XQComment               : '(' ':' (XQComment | '(' ~[:] | ':' ~[)] | ~[:(])* ':'+ ')' -> channel(HIDDEN);

ContentChar             :  ~["'{}<&]  ;
>>>>>>> 1e2ef74a
<|MERGE_RESOLUTION|>--- conflicted
+++ resolved
@@ -5,342 +5,6 @@
 package sparksoniq.jsoniq.compiler.parser;
 }
 
-<<<<<<< HEAD
-module   : (Kjsoniq Kversion vers=stringLiteral ';')? (libraryModule | main=mainModule);
-mainModule: prolog expr;//hack (expr)*;
-libraryModule: 'module' 'namespace' NCName '=' uriLiteral ';' prolog;
-prolog:
-        ((defaultCollationDecl | orderingModeDecl | emptyOrderDecl | decimalFormatDecl | moduleImport) ';')* ((functionDecl | varDecl ) ';')* ;
-defaultCollationDecl: 'declare' Kdefault Kcollation uriLiteral;
-orderingModeDecl: 'declare' 'ordering' ('ordered' | 'unordered');
-emptyOrderDecl: 'declare' Kdefault 'order' Kempty (Kgreatest | Kleast);
-decimalFormatDecl
-         : 'declare' (('decimal-format' (NCName ':')? NCName) | (Kdefault 'decimal-format')) (dfPropertyName '=' stringLiteral)*;
-dfPropertyName
-         : 'decimal-separator' | 'grouping-separator' | 'infinity' | 'minus-sign' | 'NaN' | 'percent' | 'per-mille' | 'zero-digit' | 'digit' | 'pattern-separator';
-moduleImport
-         : 'import' 'module' ('namespace' NCName '=')? uriLiteral (Kat uriLiteral (',' uriLiteral)*)?;
-
-varDecl  : 'declare' 'variable' varRef (Kas sequenceType)? ((':=' exprSingle) | ('external' (':=' exprSingle)?));
-
-functionDecl
-         : 'declare' 'function' (NCName ':')? NCName '(' paramList? ')' (Kas sequenceType)? ('{' expr '}' | 'external');
-paramList
-         : '$' NCName (Kas sequenceType)? (',' '$' NCName (Kas sequenceType)?)*;
-
-///////////////////////////////////////////////////////constructs, expression
-expr     : exprSingle (',' exprSingle)*;
-
-exprSingle
-        : flowrExpr
-        | quantifiedExpr
-        | switchExpr
-        | typeSwitchExpr
-        | ifExpr
-        | tryCatchExpr
-        | orExpr;
-flowrExpr
-         : (start_for=forClause| start_let=letClause) 
-             (forClause | whereClause | letClause | groupByClause | orderByClause | countClause)*
-             Kreturn return_Expr=exprSingle;
-forClause
-         :Kfor vars+=forVar (',' vars+=forVar)*;
-forVar : var_ref=varRef (Kas seq=sequenceType)? (flag=Kallowing Kempty)? (Kat at=varRef)? Kin ex=exprSingle;
-
-letClause
-         : Klet vars+=letVar (',' vars+=letVar)*;
-letVar: var_ref=varRef (Kas seq=sequenceType)? ':=' ex=exprSingle ;
-
-whereClause
-         : Kwhere exprSingle;
-groupByClause
-         : Kgroup Kby vars+=groupByVar (',' vars+=groupByVar)*;
-
-groupByVar: var_ref=varRef ((Kas seq=sequenceType)? decl=':=' ex=exprSingle)? (Kcollation uri=uriLiteral)?;
-
-orderByClause
-         : ((Korder Kby) | (stb=Kstable Korder Kby)) orderByExpr (',' orderByExpr)*;
-
-orderByExpr:
-            ex=exprSingle (Kascending | desc=Kdescending)? (Kempty (gr=Kgreatest | ls=Kleast))? (Kcollation uril=uriLiteral)?;
-
-countClause
-         : Kcount varRef;
-quantifiedExpr
-         : (so=Ksome | ev=Kevery) vars+=quantifiedExprVar (',' vars+=quantifiedExprVar)* Ksatisfies exprSingle;
-quantifiedExprVar
-         : varRef (Kas sequenceType)? Kin exprSingle;
-switchExpr
-         : Kswitch '(' cond=expr ')' cses+=switchCaseClause+ Kdefault Kreturn def=exprSingle;
-switchCaseClause
-         : (Kcase cond+=exprSingle)+ Kreturn ret=exprSingle;
-typeSwitchExpr
-         : Ktypeswitch '(' expr ')' caseClause+ Kdefault (varRef)? Kreturn exprSingle;
-caseClause
-         : Kcase (varRef Kas)? sequenceType ('|' sequenceType)* Kreturn exprSingle;
-ifExpr   : Kif '(' testCondition=expr ')' Kthen branch=exprSingle Kelse elseBranch=exprSingle;
-tryCatchExpr
-         : Ktry '{' expr '}' Kcatch '*' '{' expr '}';
-/////////////////////////////////////expression
-
-orExpr   : mainExpr=andExpr ( Kor rhs+=andExpr )*;
-andExpr  : mainExpr=notExpr ( Kand rhs+=notExpr )*;
-notExpr  : op+=Knot ? mainExpr=comparisonExpr;
-comparisonExpr
-         : mainExpr=stringConcatExpr ( op+=('eq' | 'ne' | 'lt' | 'le' | 'gt' | 'ge'
-                                            | '=' | '!=' | '<' | '<=' | '>' | '>=') rhs+=stringConcatExpr )?;
-stringConcatExpr
-         : mainExpr=rangeExpr ( '||' rhs+=rangeExpr )* ;
-rangeExpr
-         : mainExpr=additiveExpr ( Kto rhs+=additiveExpr )?;
-additiveExpr
-         : mainExpr=multiplicativeExpr ( op+=('+' | '-') rhs+=multiplicativeExpr )*;
-multiplicativeExpr
-         : mainExpr=instanceOfExpr ( op+=('*' | 'div' | 'idiv' | 'mod') rhs+=instanceOfExpr )*;
-instanceOfExpr
-         : mainExpr=treatExpr ( Kinstance Kof seq=sequenceType)?;
-treatExpr
-         : mainExpr=castableExpr ( Ktreat Kas seq=sequenceType )?;
-castableExpr
-         : mainExpr=castExpr ( Kcastable Kas single=singleType )?;
-castExpr : mainExpr=unaryExpr ( Kcast Kas single=singleType )?;
-unaryExpr: op+=('-' | '+')* mainExpr=simpleMapExpr;
-simpleMapExpr: mainExpr=postFixExpr ('!' postFixExpr)*;
-postFixExpr: mainExpr=primaryExpr (al=arrayLookup | pr=predicate | ol=objectLookup | au=arrayUnboxing)*;
-arrayLookup: '[' '[' expr ']' ']';
-arrayUnboxing: '[' ']';
-predicate: '[' expr ']';
-objectLookup: '.' ( kw=keyWords | lt=stringLiteral | nc=NCName | pe=parenthesizedExpr | vr=varRef | ci=contextItemExpr );
-
-primaryExpr: NullLiteral
-           | Literal
-           | stringLiteral
-           | varRef
-           | parenthesizedExpr
-           | contextItemExpr
-           | objectConstructor
-           | functionCall
-           | orderedExpr
-           | unorderedExpr
-           | arrayConstructor;
-
-NullLiteral
-         : 'null';
-Literal  : NumericLiteral | BooleanLiteral;
-NumericLiteral
-         : IntegerLiteral | DecimalLiteral | DoubleLiteral;
-BooleanLiteral
-         : 'true' | 'false';
-
-
-varRef   : '$' (ns=NCName ':')? name=NCName;
-
-parenthesizedExpr: '(' expr? ')';
-contextItemExpr: '$$';
-
-orderedExpr
-         : 'ordered' '{' expr '}';
-unorderedExpr
-         : 'unordered' '{' expr '}';
-functionCall
-         : ((ns=NCName | kw=keyWords |  )':')? (fcnName=nCNameOrKeyWord | kw = keyWords) argumentList;
-
-argumentList : '('  (args+=argument ','?)* ')';
-argument : exprSingle | '?';
-
-
-////////////////////////////////////////////////////
-sequenceType
-         : '(' ')'
-           | item=itemType (question+='?' | star+='*' | plus+='+')?;
-objectConstructor
-         : '{' ( pairConstructor (',' pairConstructor)* )? '}'
-         | mergeOperator+='{|' expr '|}';
-itemType
-         : 'item'
-           | jSONItemTest
-           | atomicType;
-jSONItemTest
-         : 'object'
-           | 'array'
-           | Kjson;
-
-keyWordBoolean
-         : 'boolean';
-
-singleType
-         : item=atomicType (question +='?')?;
-
-keyWordDuration
-         : 'duration';
-
-atomicType
-         : 'atomic' | 'string' | 'integer'
-         | 'decimal' | 'double' | keyWordBoolean | keyWordDuration | NullLiteral;
-
-nCNameOrKeyWord
-         : NCName | keyWordBoolean | keyWordDuration;
-
-pairConstructor
-         :  ( lhs=exprSingle | name=NCName ) (':' | '?') rhs=exprSingle;
-
-arrayConstructor :  '[' expr? ']';
-
-
-uriLiteral: stringLiteral;
-
-///////////////////////////////////////////////////////literals
-
-keyWords:
-        Kjsoniq  |
-        Kjson |
-        Kversion |
-        Ktypeswitch |
-        Kor      |
-        Kand     |
-        Knot     |
-        Kto      |
-        Kinstance |
-        Kof      |
-        Ktreat   |
-        Kcast    |
-        Kcastable |
-        Kdefault  |
-        Kthen     |
-        Kelse     |
-        Kcollation |
-        Kgreatest |
-        Kleast    |
-        Kswitch   |
-        Kcase     |
-        Ktry      |
-        Kcatch    |
-        Ksome |
-        Kevery |
-        Ksatisfies |
-        Kstable |
-        Kascending |
-        Kdescending |
-        Kempty |
-        Kallowing |
-        Kas  |
-        Kat  |
-        Kin  |
-        Kif  |
-        Kfor |
-        Klet |
-        Kwhere |
-        Kgroup |
-        Kby |
-        Korder |
-        Kcount | 
-        Kreturn ;
-
-Kfor 	: 'for';
-Klet	: 'let';
-Kwhere	: 'where';
-Kgroup	: 'group';
-Kby	    : 'by';
-Korder	: 'order';
-Kreturn	: 'return';
-Kif	    : 'if';
-Kin	    : 'in';
-Kas     : 'as';
-Kat     : 'at';
-Kallowing     : 'allowing';
-Kempty  : 'empty';
-Kcount  : 'count';
-Kstable : 'stable';
-Kascending : 'ascending';
-Kdescending : 'descending';
-Ksome : 'some';
-Kevery : 'every';
-Ksatisfies : 'satisfies';
-Kcollation : 'collation';
-Kgreatest  : 'greatest';
-Kleast     : 'least';
-Kswitch    : 'switch';
-Kcase      : 'case';
-Ktry       : 'try';
-Kcatch     : 'catch';
-Kdefault   : 'default';
-Kthen      : 'then';
-Kelse      : 'else';
-Ktypeswitch      : 'typeswitch';
-Kor      : 'or';
-Kand      : 'and';
-Knot      : 'not' ;
-Kto      : 'to' ;
-Kinstance      : 'instance' ;
-Kof      : 'of' ;
-Ktreat   : 'treat';
-Kcast    : 'cast';
-Kcastable : 'castable';
-Kversion : 'version';
-Kjsoniq : 'jsoniq';
-Kjson : 'json-item';
-
-
-
-
-
-stringLiteral: STRING;
-
-STRING
-   : '"' (ESC | ~ ["\\])* '"'
-   ;
-fragment ESC
-   : '\\' (["\\/bfnrt] | UNICODE)
-   ;
-fragment UNICODE
-   : 'u' HEX HEX HEX HEX
-   ;
-fragment HEX
-   : [0-9a-fA-F]
-   ;
-
-IntegerLiteral: Digits ;
-DecimalLiteral: '.' Digits | Digits '.' [0-9]* ;
-DoubleLiteral: ('.' Digits | Digits ('.' [0-9]*)?) [eE] [+-]? Digits ;
-
-fragment
-Digits: [0-9]+ ;
-
-
-WS:	(' '|'\r'|'\t'|'\n') -> channel(HIDDEN);
-
-NCName:  NameStartChar NameChar*;
-
-fragment
-NameStartChar: [_a-zA-Z]
-    | '\u00C0'..'\u00D6'
-    | '\u00D8'..'\u00F6'
-    | '\u00F8'..'\u02FF'
-    | '\u0370'..'\u037D'
-    | '\u037F'..'\u1FFF'
-    | '\u200C'..'\u200D'
-    | '\u2070'..'\u218F'
-    | '\u2C00'..'\u2FEF'
-    | '\u3001'..'\uD7FF'
-    | '\uF900'..'\uFDCF'
-    | '\uFDF0'..'\uFFFD'
-    ;
-
-fragment
-NameChar: NameStartChar
-        | '-'
-       // no . in JSONIQ names | '.'
-        | [0-9]
-        | '\u00B7'
-        | '\u0300'..'\u036F'
-        | '\u203F'..'\u2040'
-        ;
-
-XQComment: '(' ':' (XQComment | '(' ~[:] | ':' ~[)] | ~[:(])* ':'+ ')' -> channel(HIDDEN);
-
-
-ContentChar:  ~["'{}<&]  ;
-=======
 module                  : (Kjsoniq Kversion vers=stringLiteral ';')?
                           (libraryModule | main=mainModule);
 
@@ -745,5 +409,4 @@
 
 XQComment               : '(' ':' (XQComment | '(' ~[:] | ':' ~[)] | ~[:(])* ':'+ ')' -> channel(HIDDEN);
 
-ContentChar             :  ~["'{}<&]  ;
->>>>>>> 1e2ef74a
+ContentChar             :  ~["'{}<&]  ;