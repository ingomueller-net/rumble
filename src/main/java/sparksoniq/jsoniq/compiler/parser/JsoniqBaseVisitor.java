// Generated from ./src/main/java/sparksoniq/jsoniq/compiler/parser/Jsoniq.g4 by ANTLR 4.7

// Java header
package sparksoniq.jsoniq.compiler.parser;

import org.antlr.v4.runtime.tree.AbstractParseTreeVisitor;

/**
 * This class provides an empty implementation of {@link JsoniqVisitor},
 * which can be extended to create a visitor which only needs to handle a subset
 * of the available methods.
 *
 * @param <T> The return type of the visit operation. Use {@link Void} for
 * operations with no return type.
 */
public class JsoniqBaseVisitor<T> extends AbstractParseTreeVisitor<T> implements JsoniqVisitor<T> {
	/**
	 * {@inheritDoc}
	 *
	 * <p>The default implementation returns the result of calling
	 * {@link #visitChildren} on {@code ctx}.</p>
	 */
	@Override public T visitModule(JsoniqParser.ModuleContext ctx) { return visitChildren(ctx); }
	/**
	 * {@inheritDoc}
	 *
	 * <p>The default implementation returns the result of calling
	 * {@link #visitChildren} on {@code ctx}.</p>
	 */
	@Override public T visitMainModule(JsoniqParser.MainModuleContext ctx) { return visitChildren(ctx); }
	/**
	 * {@inheritDoc}
	 *
	 * <p>The default implementation returns the result of calling
	 * {@link #visitChildren} on {@code ctx}.</p>
	 */
	@Override public T visitLibraryModule(JsoniqParser.LibraryModuleContext ctx) { return visitChildren(ctx); }
	/**
	 * {@inheritDoc}
	 *
	 * <p>The default implementation returns the result of calling
	 * {@link #visitChildren} on {@code ctx}.</p>
	 */
	@Override public T visitProlog(JsoniqParser.PrologContext ctx) { return visitChildren(ctx); }
	/**
	 * {@inheritDoc}
	 *
	 * <p>The default implementation returns the result of calling
	 * {@link #visitChildren} on {@code ctx}.</p>
	 */
	@Override public T visitDefaultCollationDecl(JsoniqParser.DefaultCollationDeclContext ctx) { return visitChildren(ctx); }
	/**
	 * {@inheritDoc}
	 *
	 * <p>The default implementation returns the result of calling
	 * {@link #visitChildren} on {@code ctx}.</p>
	 */
	@Override public T visitOrderingModeDecl(JsoniqParser.OrderingModeDeclContext ctx) { return visitChildren(ctx); }
	/**
	 * {@inheritDoc}
	 *
	 * <p>The default implementation returns the result of calling
	 * {@link #visitChildren} on {@code ctx}.</p>
	 */
	@Override public T visitEmptyOrderDecl(JsoniqParser.EmptyOrderDeclContext ctx) { return visitChildren(ctx); }
	/**
	 * {@inheritDoc}
	 *
	 * <p>The default implementation returns the result of calling
	 * {@link #visitChildren} on {@code ctx}.</p>
	 */
	@Override public T visitDecimalFormatDecl(JsoniqParser.DecimalFormatDeclContext ctx) { return visitChildren(ctx); }
	/**
	 * {@inheritDoc}
	 *
	 * <p>The default implementation returns the result of calling
	 * {@link #visitChildren} on {@code ctx}.</p>
	 */
	@Override public T visitDfPropertyName(JsoniqParser.DfPropertyNameContext ctx) { return visitChildren(ctx); }
	/**
	 * {@inheritDoc}
	 *
	 * <p>The default implementation returns the result of calling
	 * {@link #visitChildren} on {@code ctx}.</p>
	 */
	@Override public T visitModuleImport(JsoniqParser.ModuleImportContext ctx) { return visitChildren(ctx); }
	/**
	 * {@inheritDoc}
	 *
	 * <p>The default implementation returns the result of calling
	 * {@link #visitChildren} on {@code ctx}.</p>
	 */
	@Override public T visitVarDecl(JsoniqParser.VarDeclContext ctx) { return visitChildren(ctx); }
	/**
	 * {@inheritDoc}
	 *
	 * <p>The default implementation returns the result of calling
	 * {@link #visitChildren} on {@code ctx}.</p>
	 */
	@Override public T visitFunctionDecl(JsoniqParser.FunctionDeclContext ctx) { return visitChildren(ctx); }
	/**
	 * {@inheritDoc}
	 *
	 * <p>The default implementation returns the result of calling
	 * {@link #visitChildren} on {@code ctx}.</p>
	 */
	@Override public T visitParamList(JsoniqParser.ParamListContext ctx) { return visitChildren(ctx); }
	/**
	 * {@inheritDoc}
	 *
	 * <p>The default implementation returns the result of calling
	 * {@link #visitChildren} on {@code ctx}.</p>
	 */
	@Override public T visitParam(JsoniqParser.ParamContext ctx) { return visitChildren(ctx); }
	/**
	 * {@inheritDoc}
	 *
	 * <p>The default implementation returns the result of calling
	 * {@link #visitChildren} on {@code ctx}.</p>
	 */
	@Override public T visitExpr(JsoniqParser.ExprContext ctx) { return visitChildren(ctx); }
	/**
	 * {@inheritDoc}
	 *
	 * <p>The default implementation returns the result of calling
	 * {@link #visitChildren} on {@code ctx}.</p>
	 */
	@Override public T visitExprSingle(JsoniqParser.ExprSingleContext ctx) { return visitChildren(ctx); }
	/**
	 * {@inheritDoc}
	 *
	 * <p>The default implementation returns the result of calling
	 * {@link #visitChildren} on {@code ctx}.</p>
	 */
	@Override public T visitFlowrExpr(JsoniqParser.FlowrExprContext ctx) { return visitChildren(ctx); }
	/**
	 * {@inheritDoc}
	 *
	 * <p>The default implementation returns the result of calling
	 * {@link #visitChildren} on {@code ctx}.</p>
	 */
	@Override public T visitForClause(JsoniqParser.ForClauseContext ctx) { return visitChildren(ctx); }
	/**
	 * {@inheritDoc}
	 *
	 * <p>The default implementation returns the result of calling
	 * {@link #visitChildren} on {@code ctx}.</p>
	 */
	@Override public T visitForVar(JsoniqParser.ForVarContext ctx) { return visitChildren(ctx); }
	/**
	 * {@inheritDoc}
	 *
	 * <p>The default implementation returns the result of calling
	 * {@link #visitChildren} on {@code ctx}.</p>
	 */
	@Override public T visitLetClause(JsoniqParser.LetClauseContext ctx) { return visitChildren(ctx); }
	/**
	 * {@inheritDoc}
	 *
	 * <p>The default implementation returns the result of calling
	 * {@link #visitChildren} on {@code ctx}.</p>
	 */
	@Override public T visitLetVar(JsoniqParser.LetVarContext ctx) { return visitChildren(ctx); }
	/**
	 * {@inheritDoc}
	 *
	 * <p>The default implementation returns the result of calling
	 * {@link #visitChildren} on {@code ctx}.</p>
	 */
	@Override public T visitWhereClause(JsoniqParser.WhereClauseContext ctx) { return visitChildren(ctx); }
	/**
	 * {@inheritDoc}
	 *
	 * <p>The default implementation returns the result of calling
	 * {@link #visitChildren} on {@code ctx}.</p>
	 */
	@Override public T visitGroupByClause(JsoniqParser.GroupByClauseContext ctx) { return visitChildren(ctx); }
	/**
	 * {@inheritDoc}
	 *
	 * <p>The default implementation returns the result of calling
	 * {@link #visitChildren} on {@code ctx}.</p>
	 */
	@Override public T visitGroupByVar(JsoniqParser.GroupByVarContext ctx) { return visitChildren(ctx); }
	/**
	 * {@inheritDoc}
	 *
	 * <p>The default implementation returns the result of calling
	 * {@link #visitChildren} on {@code ctx}.</p>
	 */
	@Override public T visitOrderByClause(JsoniqParser.OrderByClauseContext ctx) { return visitChildren(ctx); }
	/**
	 * {@inheritDoc}
	 *
	 * <p>The default implementation returns the result of calling
	 * {@link #visitChildren} on {@code ctx}.</p>
	 */
	@Override public T visitOrderByExpr(JsoniqParser.OrderByExprContext ctx) { return visitChildren(ctx); }
	/**
	 * {@inheritDoc}
	 *
	 * <p>The default implementation returns the result of calling
	 * {@link #visitChildren} on {@code ctx}.</p>
	 */
	@Override public T visitCountClause(JsoniqParser.CountClauseContext ctx) { return visitChildren(ctx); }
	/**
	 * {@inheritDoc}
	 *
	 * <p>The default implementation returns the result of calling
	 * {@link #visitChildren} on {@code ctx}.</p>
	 */
	@Override public T visitQuantifiedExpr(JsoniqParser.QuantifiedExprContext ctx) { return visitChildren(ctx); }
	/**
	 * {@inheritDoc}
	 *
	 * <p>The default implementation returns the result of calling
	 * {@link #visitChildren} on {@code ctx}.</p>
	 */
	@Override public T visitQuantifiedExprVar(JsoniqParser.QuantifiedExprVarContext ctx) { return visitChildren(ctx); }
	/**
	 * {@inheritDoc}
	 *
	 * <p>The default implementation returns the result of calling
	 * {@link #visitChildren} on {@code ctx}.</p>
	 */
	@Override public T visitSwitchExpr(JsoniqParser.SwitchExprContext ctx) { return visitChildren(ctx); }
	/**
	 * {@inheritDoc}
	 *
	 * <p>The default implementation returns the result of calling
	 * {@link #visitChildren} on {@code ctx}.</p>
	 */
	@Override public T visitSwitchCaseClause(JsoniqParser.SwitchCaseClauseContext ctx) { return visitChildren(ctx); }
	/**
	 * {@inheritDoc}
	 *
	 * <p>The default implementation returns the result of calling
	 * {@link #visitChildren} on {@code ctx}.</p>
	 */
	@Override public T visitTypeSwitchExpr(JsoniqParser.TypeSwitchExprContext ctx) { return visitChildren(ctx); }
	/**
	 * {@inheritDoc}
	 *
	 * <p>The default implementation returns the result of calling
	 * {@link #visitChildren} on {@code ctx}.</p>
	 */
	@Override public T visitCaseClause(JsoniqParser.CaseClauseContext ctx) { return visitChildren(ctx); }
	/**
	 * {@inheritDoc}
	 *
	 * <p>The default implementation returns the result of calling
	 * {@link #visitChildren} on {@code ctx}.</p>
	 */
	@Override public T visitIfExpr(JsoniqParser.IfExprContext ctx) { return visitChildren(ctx); }
	/**
	 * {@inheritDoc}
	 *
	 * <p>The default implementation returns the result of calling
	 * {@link #visitChildren} on {@code ctx}.</p>
	 */
	@Override public T visitTryCatchExpr(JsoniqParser.TryCatchExprContext ctx) { return visitChildren(ctx); }
	/**
	 * {@inheritDoc}
	 *
	 * <p>The default implementation returns the result of calling
	 * {@link #visitChildren} on {@code ctx}.</p>
	 */
	@Override public T visitOrExpr(JsoniqParser.OrExprContext ctx) { return visitChildren(ctx); }
	/**
	 * {@inheritDoc}
	 *
	 * <p>The default implementation returns the result of calling
	 * {@link #visitChildren} on {@code ctx}.</p>
	 */
	@Override public T visitAndExpr(JsoniqParser.AndExprContext ctx) { return visitChildren(ctx); }
	/**
	 * {@inheritDoc}
	 *
	 * <p>The default implementation returns the result of calling
	 * {@link #visitChildren} on {@code ctx}.</p>
	 */
	@Override public T visitNotExpr(JsoniqParser.NotExprContext ctx) { return visitChildren(ctx); }
	/**
	 * {@inheritDoc}
	 *
	 * <p>The default implementation returns the result of calling
	 * {@link #visitChildren} on {@code ctx}.</p>
	 */
	@Override public T visitComparisonExpr(JsoniqParser.ComparisonExprContext ctx) { return visitChildren(ctx); }
	/**
	 * {@inheritDoc}
	 *
	 * <p>The default implementation returns the result of calling
	 * {@link #visitChildren} on {@code ctx}.</p>
	 */
	@Override public T visitStringConcatExpr(JsoniqParser.StringConcatExprContext ctx) { return visitChildren(ctx); }
	/**
	 * {@inheritDoc}
	 *
	 * <p>The default implementation returns the result of calling
	 * {@link #visitChildren} on {@code ctx}.</p>
	 */
	@Override public T visitRangeExpr(JsoniqParser.RangeExprContext ctx) { return visitChildren(ctx); }
	/**
	 * {@inheritDoc}
	 *
	 * <p>The default implementation returns the result of calling
	 * {@link #visitChildren} on {@code ctx}.</p>
	 */
	@Override public T visitAdditiveExpr(JsoniqParser.AdditiveExprContext ctx) { return visitChildren(ctx); }
	/**
	 * {@inheritDoc}
	 *
	 * <p>The default implementation returns the result of calling
	 * {@link #visitChildren} on {@code ctx}.</p>
	 */
	@Override public T visitMultiplicativeExpr(JsoniqParser.MultiplicativeExprContext ctx) { return visitChildren(ctx); }
	/**
	 * {@inheritDoc}
	 *
	 * <p>The default implementation returns the result of calling
	 * {@link #visitChildren} on {@code ctx}.</p>
	 */
	@Override public T visitInstanceOfExpr(JsoniqParser.InstanceOfExprContext ctx) { return visitChildren(ctx); }
	/**
	 * {@inheritDoc}
	 *
	 * <p>The default implementation returns the result of calling
	 * {@link #visitChildren} on {@code ctx}.</p>
	 */
	@Override public T visitTreatExpr(JsoniqParser.TreatExprContext ctx) { return visitChildren(ctx); }
	/**
	 * {@inheritDoc}
	 *
	 * <p>The default implementation returns the result of calling
	 * {@link #visitChildren} on {@code ctx}.</p>
	 */
	@Override public T visitCastableExpr(JsoniqParser.CastableExprContext ctx) { return visitChildren(ctx); }
	/**
	 * {@inheritDoc}
	 *
	 * <p>The default implementation returns the result of calling
	 * {@link #visitChildren} on {@code ctx}.</p>
	 */
	@Override public T visitCastExpr(JsoniqParser.CastExprContext ctx) { return visitChildren(ctx); }
	/**
	 * {@inheritDoc}
	 *
	 * <p>The default implementation returns the result of calling
	 * {@link #visitChildren} on {@code ctx}.</p>
	 */
	@Override public T visitUnaryExpr(JsoniqParser.UnaryExprContext ctx) { return visitChildren(ctx); }
	/**
	 * {@inheritDoc}
	 *
	 * <p>The default implementation returns the result of calling
	 * {@link #visitChildren} on {@code ctx}.</p>
	 */
	@Override public T visitSimpleMapExpr(JsoniqParser.SimpleMapExprContext ctx) { return visitChildren(ctx); }
	/**
	 * {@inheritDoc}
	 *
	 * <p>The default implementation returns the result of calling
	 * {@link #visitChildren} on {@code ctx}.</p>
	 */
	@Override public T visitPostFixExpr(JsoniqParser.PostFixExprContext ctx) { return visitChildren(ctx); }
	/**
	 * {@inheritDoc}
	 *
	 * <p>The default implementation returns the result of calling
	 * {@link #visitChildren} on {@code ctx}.</p>
	 */
	@Override public T visitArrayLookup(JsoniqParser.ArrayLookupContext ctx) { return visitChildren(ctx); }
	/**
	 * {@inheritDoc}
	 *
	 * <p>The default implementation returns the result of calling
	 * {@link #visitChildren} on {@code ctx}.</p>
	 */
	@Override public T visitArrayUnboxing(JsoniqParser.ArrayUnboxingContext ctx) { return visitChildren(ctx); }
	/**
	 * {@inheritDoc}
	 *
	 * <p>The default implementation returns the result of calling
	 * {@link #visitChildren} on {@code ctx}.</p>
	 */
	@Override public T visitPredicate(JsoniqParser.PredicateContext ctx) { return visitChildren(ctx); }
	/**
	 * {@inheritDoc}
	 *
	 * <p>The default implementation returns the result of calling
	 * {@link #visitChildren} on {@code ctx}.</p>
	 */
	@Override public T visitObjectLookup(JsoniqParser.ObjectLookupContext ctx) { return visitChildren(ctx); }
	/**
	 * {@inheritDoc}
	 *
	 * <p>The default implementation returns the result of calling
	 * {@link #visitChildren} on {@code ctx}.</p>
	 */
	@Override public T visitPrimaryExpr(JsoniqParser.PrimaryExprContext ctx) { return visitChildren(ctx); }
	/**
	 * {@inheritDoc}
	 *
	 * <p>The default implementation returns the result of calling
	 * {@link #visitChildren} on {@code ctx}.</p>
	 */
	@Override public T visitVarRef(JsoniqParser.VarRefContext ctx) { return visitChildren(ctx); }
	/**
	 * {@inheritDoc}
	 *
	 * <p>The default implementation returns the result of calling
	 * {@link #visitChildren} on {@code ctx}.</p>
	 */
	@Override public T visitParenthesizedExpr(JsoniqParser.ParenthesizedExprContext ctx) { return visitChildren(ctx); }
	/**
	 * {@inheritDoc}
	 *
	 * <p>The default implementation returns the result of calling
	 * {@link #visitChildren} on {@code ctx}.</p>
	 */
	@Override public T visitContextItemExpr(JsoniqParser.ContextItemExprContext ctx) { return visitChildren(ctx); }
	/**
	 * {@inheritDoc}
	 *
	 * <p>The default implementation returns the result of calling
	 * {@link #visitChildren} on {@code ctx}.</p>
	 */
	@Override public T visitOrderedExpr(JsoniqParser.OrderedExprContext ctx) { return visitChildren(ctx); }
	/**
	 * {@inheritDoc}
	 *
	 * <p>The default implementation returns the result of calling
	 * {@link #visitChildren} on {@code ctx}.</p>
	 */
	@Override public T visitUnorderedExpr(JsoniqParser.UnorderedExprContext ctx) { return visitChildren(ctx); }
	/**
	 * {@inheritDoc}
	 *
	 * <p>The default implementation returns the result of calling
	 * {@link #visitChildren} on {@code ctx}.</p>
	 */
	@Override public T visitFunctionCall(JsoniqParser.FunctionCallContext ctx) { return visitChildren(ctx); }
	/**
	 * {@inheritDoc}
	 *
	 * <p>The default implementation returns the result of calling
	 * {@link #visitChildren} on {@code ctx}.</p>
	 */
	@Override public T visitArgumentList(JsoniqParser.ArgumentListContext ctx) { return visitChildren(ctx); }
	/**
	 * {@inheritDoc}
	 *
	 * <p>The default implementation returns the result of calling
	 * {@link #visitChildren} on {@code ctx}.</p>
	 */
	@Override public T visitArgument(JsoniqParser.ArgumentContext ctx) { return visitChildren(ctx); }
	/**
	 * {@inheritDoc}
	 *
	 * <p>The default implementation returns the result of calling
	 * {@link #visitChildren} on {@code ctx}.</p>
	 */
	@Override public T visitFunctionItemExpr(JsoniqParser.FunctionItemExprContext ctx) { return visitChildren(ctx); }
	/**
	 * {@inheritDoc}
	 *
	 * <p>The default implementation returns the result of calling
	 * {@link #visitChildren} on {@code ctx}.</p>
	 */
	@Override public T visitNamedFunctionRef(JsoniqParser.NamedFunctionRefContext ctx) { return visitChildren(ctx); }
	/**
	 * {@inheritDoc}
	 *
	 * <p>The default implementation returns the result of calling
	 * {@link #visitChildren} on {@code ctx}.</p>
	 */
	@Override public T visitInlineFunctionExpr(JsoniqParser.InlineFunctionExprContext ctx) { return visitChildren(ctx); }
	/**
	 * {@inheritDoc}
	 *
	 * <p>The default implementation returns the result of calling
	 * {@link #visitChildren} on {@code ctx}.</p>
	 */
	@Override public T visitSequenceType(JsoniqParser.SequenceTypeContext ctx) { return visitChildren(ctx); }
	/**
	 * {@inheritDoc}
	 *
	 * <p>The default implementation returns the result of calling
	 * {@link #visitChildren} on {@code ctx}.</p>
	 */
	@Override public T visitObjectConstructor(JsoniqParser.ObjectConstructorContext ctx) { return visitChildren(ctx); }
	/**
	 * {@inheritDoc}
	 *
	 * <p>The default implementation returns the result of calling
	 * {@link #visitChildren} on {@code ctx}.</p>
	 */
	@Override public T visitItemType(JsoniqParser.ItemTypeContext ctx) { return visitChildren(ctx); }
	/**
	 * {@inheritDoc}
	 *
	 * <p>The default implementation returns the result of calling
	 * {@link #visitChildren} on {@code ctx}.</p>
	 */
	@Override public T visitJSONItemTest(JsoniqParser.JSONItemTestContext ctx) { return visitChildren(ctx); }
	/**
	 * {@inheritDoc}
	 *
	 * <p>The default implementation returns the result of calling
	 * {@link #visitChildren} on {@code ctx}.</p>
	 */
	@Override public T visitKeyWordBoolean(JsoniqParser.KeyWordBooleanContext ctx) { return visitChildren(ctx); }
	/**
	 * {@inheritDoc}
	 *
	 * <p>The default implementation returns the result of calling
	 * {@link #visitChildren} on {@code ctx}.</p>
	 */
	@Override public T visitKeyWordDuration(JsoniqParser.KeyWordDurationContext ctx) { return visitChildren(ctx); }
	/**
	 * {@inheritDoc}
	 *
	 * <p>The default implementation returns the result of calling
	 * {@link #visitChildren} on {@code ctx}.</p>
	 */
	@Override public T visitKeyWordYearMonthDuration(JsoniqParser.KeyWordYearMonthDurationContext ctx) { return visitChildren(ctx); }
	/**
	 * {@inheritDoc}
	 *
	 * <p>The default implementation returns the result of calling
	 * {@link #visitChildren} on {@code ctx}.</p>
	 */
	@Override public T visitKeyWordDayTimeDuration(JsoniqParser.KeyWordDayTimeDurationContext ctx) { return visitChildren(ctx); }
	/**
	 * {@inheritDoc}
	 *
	 * <p>The default implementation returns the result of calling
	 * {@link #visitChildren} on {@code ctx}.</p>
	 */
	@Override public T visitKeyWordHexBinary(JsoniqParser.KeyWordHexBinaryContext ctx) { return visitChildren(ctx); }
	/**
	 * {@inheritDoc}
	 *
	 * <p>The default implementation returns the result of calling
	 * {@link #visitChildren} on {@code ctx}.</p>
	 */
	@Override public T visitKeyWordBase64Binary(JsoniqParser.KeyWordBase64BinaryContext ctx) { return visitChildren(ctx); }
	/**
	 * {@inheritDoc}
	 *
	 * <p>The default implementation returns the result of calling
	 * {@link #visitChildren} on {@code ctx}.</p>
	 */
	@Override public T visitKeyWordDateTime(JsoniqParser.KeyWordDateTimeContext ctx) { return visitChildren(ctx); }
	/**
	 * {@inheritDoc}
	 *
	 * <p>The default implementation returns the result of calling
	 * {@link #visitChildren} on {@code ctx}.</p>
	 */
	@Override public T visitKeyWordDate(JsoniqParser.KeyWordDateContext ctx) { return visitChildren(ctx); }
	/**
	 * {@inheritDoc}
	 *
	 * <p>The default implementation returns the result of calling
	 * {@link #visitChildren} on {@code ctx}.</p>
	 */
<<<<<<< HEAD
	@Override public T visitKeyWordTime(JsoniqParser.KeyWordTimeContext ctx) { return visitChildren(ctx); }
	/**
	 * {@inheritDoc}
	 *
	 * <p>The default implementation returns the result of calling
	 * {@link #visitChildren} on {@code ctx}.</p>
	 */
=======
>>>>>>> 8aa95755
	@Override public T visitTypesKeywords(JsoniqParser.TypesKeywordsContext ctx) { return visitChildren(ctx); }
	/**
	 * {@inheritDoc}
	 *
	 * <p>The default implementation returns the result of calling
	 * {@link #visitChildren} on {@code ctx}.</p>
	 */
	@Override public T visitSingleType(JsoniqParser.SingleTypeContext ctx) { return visitChildren(ctx); }
	/**
	 * {@inheritDoc}
	 *
	 * <p>The default implementation returns the result of calling
	 * {@link #visitChildren} on {@code ctx}.</p>
	 */
	@Override public T visitAtomicType(JsoniqParser.AtomicTypeContext ctx) { return visitChildren(ctx); }
	/**
	 * {@inheritDoc}
	 *
	 * <p>The default implementation returns the result of calling
	 * {@link #visitChildren} on {@code ctx}.</p>
	 */
	@Override public T visitNCNameOrKeyWord(JsoniqParser.NCNameOrKeyWordContext ctx) { return visitChildren(ctx); }
	/**
	 * {@inheritDoc}
	 *
	 * <p>The default implementation returns the result of calling
	 * {@link #visitChildren} on {@code ctx}.</p>
	 */
	@Override public T visitPairConstructor(JsoniqParser.PairConstructorContext ctx) { return visitChildren(ctx); }
	/**
	 * {@inheritDoc}
	 *
	 * <p>The default implementation returns the result of calling
	 * {@link #visitChildren} on {@code ctx}.</p>
	 */
	@Override public T visitArrayConstructor(JsoniqParser.ArrayConstructorContext ctx) { return visitChildren(ctx); }
	/**
	 * {@inheritDoc}
	 *
	 * <p>The default implementation returns the result of calling
	 * {@link #visitChildren} on {@code ctx}.</p>
	 */
	@Override public T visitUriLiteral(JsoniqParser.UriLiteralContext ctx) { return visitChildren(ctx); }
	/**
	 * {@inheritDoc}
	 *
	 * <p>The default implementation returns the result of calling
	 * {@link #visitChildren} on {@code ctx}.</p>
	 */
	@Override public T visitStringLiteral(JsoniqParser.StringLiteralContext ctx) { return visitChildren(ctx); }
	/**
	 * {@inheritDoc}
	 *
	 * <p>The default implementation returns the result of calling
	 * {@link #visitChildren} on {@code ctx}.</p>
	 */
	@Override public T visitKeyWords(JsoniqParser.KeyWordsContext ctx) { return visitChildren(ctx); }
}<|MERGE_RESOLUTION|>--- conflicted
+++ resolved
@@ -566,7 +566,6 @@
 	 * <p>The default implementation returns the result of calling
 	 * {@link #visitChildren} on {@code ctx}.</p>
 	 */
-<<<<<<< HEAD
 	@Override public T visitKeyWordTime(JsoniqParser.KeyWordTimeContext ctx) { return visitChildren(ctx); }
 	/**
 	 * {@inheritDoc}
@@ -574,8 +573,6 @@
 	 * <p>The default implementation returns the result of calling
 	 * {@link #visitChildren} on {@code ctx}.</p>
 	 */
-=======
->>>>>>> 8aa95755
 	@Override public T visitTypesKeywords(JsoniqParser.TypesKeywordsContext ctx) { return visitChildren(ctx); }
 	/**
 	 * {@inheritDoc}
