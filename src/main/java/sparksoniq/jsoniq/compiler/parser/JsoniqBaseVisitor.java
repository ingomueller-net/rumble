// Generated from ./src/main/java/sparksoniq/jsoniq/compiler/parser/Jsoniq.g4 by ANTLR 4.7

// Java header
package sparksoniq.jsoniq.compiler.parser;

import org.antlr.v4.runtime.tree.AbstractParseTreeVisitor;

/**
 * This class provides an empty implementation of {@link JsoniqVisitor},
 * which can be extended to create a visitor which only needs to handle a subset
 * of the available methods.
 *
 * @param <T> The return type of the visit operation. Use {@link Void} for
 * operations with no return type.
 */
public class JsoniqBaseVisitor<T> extends AbstractParseTreeVisitor<T> implements JsoniqVisitor<T> {
	/**
	 * {@inheritDoc}
	 *
	 * <p>The default implementation returns the result of calling
	 * {@link #visitChildren} on {@code ctx}.</p>
	 */
	@Override public T visitModule(JsoniqParser.ModuleContext ctx) { return visitChildren(ctx); }
	/**
	 * {@inheritDoc}
	 *
	 * <p>The default implementation returns the result of calling
	 * {@link #visitChildren} on {@code ctx}.</p>
	 */
	@Override public T visitMainModule(JsoniqParser.MainModuleContext ctx) { return visitChildren(ctx); }
	/**
	 * {@inheritDoc}
	 *
	 * <p>The default implementation returns the result of calling
	 * {@link #visitChildren} on {@code ctx}.</p>
	 */
	@Override public T visitLibraryModule(JsoniqParser.LibraryModuleContext ctx) { return visitChildren(ctx); }
	/**
	 * {@inheritDoc}
	 *
	 * <p>The default implementation returns the result of calling
	 * {@link #visitChildren} on {@code ctx}.</p>
	 */
	@Override public T visitProlog(JsoniqParser.PrologContext ctx) { return visitChildren(ctx); }
	/**
	 * {@inheritDoc}
	 *
	 * <p>The default implementation returns the result of calling
	 * {@link #visitChildren} on {@code ctx}.</p>
	 */
	@Override public T visitDefaultCollationDecl(JsoniqParser.DefaultCollationDeclContext ctx) { return visitChildren(ctx); }
	/**
	 * {@inheritDoc}
	 *
	 * <p>The default implementation returns the result of calling
	 * {@link #visitChildren} on {@code ctx}.</p>
	 */
	@Override public T visitOrderingModeDecl(JsoniqParser.OrderingModeDeclContext ctx) { return visitChildren(ctx); }
	/**
	 * {@inheritDoc}
	 *
	 * <p>The default implementation returns the result of calling
	 * {@link #visitChildren} on {@code ctx}.</p>
	 */
	@Override public T visitEmptyOrderDecl(JsoniqParser.EmptyOrderDeclContext ctx) { return visitChildren(ctx); }
	/**
	 * {@inheritDoc}
	 *
	 * <p>The default implementation returns the result of calling
	 * {@link #visitChildren} on {@code ctx}.</p>
	 */
	@Override public T visitDecimalFormatDecl(JsoniqParser.DecimalFormatDeclContext ctx) { return visitChildren(ctx); }
	/**
	 * {@inheritDoc}
	 *
	 * <p>The default implementation returns the result of calling
	 * {@link #visitChildren} on {@code ctx}.</p>
	 */
	@Override public T visitDfPropertyName(JsoniqParser.DfPropertyNameContext ctx) { return visitChildren(ctx); }
	/**
	 * {@inheritDoc}
	 *
	 * <p>The default implementation returns the result of calling
	 * {@link #visitChildren} on {@code ctx}.</p>
	 */
	@Override public T visitModuleImport(JsoniqParser.ModuleImportContext ctx) { return visitChildren(ctx); }
	/**
	 * {@inheritDoc}
	 *
	 * <p>The default implementation returns the result of calling
	 * {@link #visitChildren} on {@code ctx}.</p>
	 */
	@Override public T visitVarDecl(JsoniqParser.VarDeclContext ctx) { return visitChildren(ctx); }
	/**
	 * {@inheritDoc}
	 *
	 * <p>The default implementation returns the result of calling
	 * {@link #visitChildren} on {@code ctx}.</p>
	 */
	@Override public T visitFunctionDecl(JsoniqParser.FunctionDeclContext ctx) { return visitChildren(ctx); }
	/**
	 * {@inheritDoc}
	 *
	 * <p>The default implementation returns the result of calling
	 * {@link #visitChildren} on {@code ctx}.</p>
	 */
	@Override public T visitParamList(JsoniqParser.ParamListContext ctx) { return visitChildren(ctx); }
	/**
	 * {@inheritDoc}
	 *
	 * <p>The default implementation returns the result of calling
	 * {@link #visitChildren} on {@code ctx}.</p>
	 */
	@Override public T visitParam(JsoniqParser.ParamContext ctx) { return visitChildren(ctx); }
	/**
	 * {@inheritDoc}
	 *
	 * <p>The default implementation returns the result of calling
	 * {@link #visitChildren} on {@code ctx}.</p>
	 */
	@Override public T visitExpr(JsoniqParser.ExprContext ctx) { return visitChildren(ctx); }
	/**
	 * {@inheritDoc}
	 *
	 * <p>The default implementation returns the result of calling
	 * {@link #visitChildren} on {@code ctx}.</p>
	 */
	@Override public T visitExprSingle(JsoniqParser.ExprSingleContext ctx) { return visitChildren(ctx); }
	/**
	 * {@inheritDoc}
	 *
	 * <p>The default implementation returns the result of calling
	 * {@link #visitChildren} on {@code ctx}.</p>
	 */
	@Override public T visitFlowrExpr(JsoniqParser.FlowrExprContext ctx) { return visitChildren(ctx); }
	/**
	 * {@inheritDoc}
	 *
	 * <p>The default implementation returns the result of calling
	 * {@link #visitChildren} on {@code ctx}.</p>
	 */
	@Override public T visitForClause(JsoniqParser.ForClauseContext ctx) { return visitChildren(ctx); }
	/**
	 * {@inheritDoc}
	 *
	 * <p>The default implementation returns the result of calling
	 * {@link #visitChildren} on {@code ctx}.</p>
	 */
	@Override public T visitForVar(JsoniqParser.ForVarContext ctx) { return visitChildren(ctx); }
	/**
	 * {@inheritDoc}
	 *
	 * <p>The default implementation returns the result of calling
	 * {@link #visitChildren} on {@code ctx}.</p>
	 */
	@Override public T visitLetClause(JsoniqParser.LetClauseContext ctx) { return visitChildren(ctx); }
	/**
	 * {@inheritDoc}
	 *
	 * <p>The default implementation returns the result of calling
	 * {@link #visitChildren} on {@code ctx}.</p>
	 */
	@Override public T visitLetVar(JsoniqParser.LetVarContext ctx) { return visitChildren(ctx); }
	/**
	 * {@inheritDoc}
	 *
	 * <p>The default implementation returns the result of calling
	 * {@link #visitChildren} on {@code ctx}.</p>
	 */
	@Override public T visitWhereClause(JsoniqParser.WhereClauseContext ctx) { return visitChildren(ctx); }
	/**
	 * {@inheritDoc}
	 *
	 * <p>The default implementation returns the result of calling
	 * {@link #visitChildren} on {@code ctx}.</p>
	 */
	@Override public T visitGroupByClause(JsoniqParser.GroupByClauseContext ctx) { return visitChildren(ctx); }
	/**
	 * {@inheritDoc}
	 *
	 * <p>The default implementation returns the result of calling
	 * {@link #visitChildren} on {@code ctx}.</p>
	 */
	@Override public T visitGroupByVar(JsoniqParser.GroupByVarContext ctx) { return visitChildren(ctx); }
	/**
	 * {@inheritDoc}
	 *
	 * <p>The default implementation returns the result of calling
	 * {@link #visitChildren} on {@code ctx}.</p>
	 */
	@Override public T visitOrderByClause(JsoniqParser.OrderByClauseContext ctx) { return visitChildren(ctx); }
	/**
	 * {@inheritDoc}
	 *
	 * <p>The default implementation returns the result of calling
	 * {@link #visitChildren} on {@code ctx}.</p>
	 */
	@Override public T visitOrderByExpr(JsoniqParser.OrderByExprContext ctx) { return visitChildren(ctx); }
	/**
	 * {@inheritDoc}
	 *
	 * <p>The default implementation returns the result of calling
	 * {@link #visitChildren} on {@code ctx}.</p>
	 */
	@Override public T visitCountClause(JsoniqParser.CountClauseContext ctx) { return visitChildren(ctx); }
	/**
	 * {@inheritDoc}
	 *
	 * <p>The default implementation returns the result of calling
	 * {@link #visitChildren} on {@code ctx}.</p>
	 */
	@Override public T visitQuantifiedExpr(JsoniqParser.QuantifiedExprContext ctx) { return visitChildren(ctx); }
	/**
	 * {@inheritDoc}
	 *
	 * <p>The default implementation returns the result of calling
	 * {@link #visitChildren} on {@code ctx}.</p>
	 */
	@Override public T visitQuantifiedExprVar(JsoniqParser.QuantifiedExprVarContext ctx) { return visitChildren(ctx); }
	/**
	 * {@inheritDoc}
	 *
	 * <p>The default implementation returns the result of calling
	 * {@link #visitChildren} on {@code ctx}.</p>
	 */
	@Override public T visitSwitchExpr(JsoniqParser.SwitchExprContext ctx) { return visitChildren(ctx); }
	/**
	 * {@inheritDoc}
	 *
	 * <p>The default implementation returns the result of calling
	 * {@link #visitChildren} on {@code ctx}.</p>
	 */
	@Override public T visitSwitchCaseClause(JsoniqParser.SwitchCaseClauseContext ctx) { return visitChildren(ctx); }
	/**
	 * {@inheritDoc}
	 *
	 * <p>The default implementation returns the result of calling
	 * {@link #visitChildren} on {@code ctx}.</p>
	 */
	@Override public T visitTypeSwitchExpr(JsoniqParser.TypeSwitchExprContext ctx) { return visitChildren(ctx); }
	/**
	 * {@inheritDoc}
	 *
	 * <p>The default implementation returns the result of calling
	 * {@link #visitChildren} on {@code ctx}.</p>
	 */
	@Override public T visitCaseClause(JsoniqParser.CaseClauseContext ctx) { return visitChildren(ctx); }
	/**
	 * {@inheritDoc}
	 *
	 * <p>The default implementation returns the result of calling
	 * {@link #visitChildren} on {@code ctx}.</p>
	 */
	@Override public T visitIfExpr(JsoniqParser.IfExprContext ctx) { return visitChildren(ctx); }
	/**
	 * {@inheritDoc}
	 *
	 * <p>The default implementation returns the result of calling
	 * {@link #visitChildren} on {@code ctx}.</p>
	 */
	@Override public T visitTryCatchExpr(JsoniqParser.TryCatchExprContext ctx) { return visitChildren(ctx); }
	/**
	 * {@inheritDoc}
	 *
	 * <p>The default implementation returns the result of calling
	 * {@link #visitChildren} on {@code ctx}.</p>
	 */
	@Override public T visitOrExpr(JsoniqParser.OrExprContext ctx) { return visitChildren(ctx); }
	/**
	 * {@inheritDoc}
	 *
	 * <p>The default implementation returns the result of calling
	 * {@link #visitChildren} on {@code ctx}.</p>
	 */
	@Override public T visitAndExpr(JsoniqParser.AndExprContext ctx) { return visitChildren(ctx); }
	/**
	 * {@inheritDoc}
	 *
	 * <p>The default implementation returns the result of calling
	 * {@link #visitChildren} on {@code ctx}.</p>
	 */
	@Override public T visitNotExpr(JsoniqParser.NotExprContext ctx) { return visitChildren(ctx); }
	/**
	 * {@inheritDoc}
	 *
	 * <p>The default implementation returns the result of calling
	 * {@link #visitChildren} on {@code ctx}.</p>
	 */
	@Override public T visitComparisonExpr(JsoniqParser.ComparisonExprContext ctx) { return visitChildren(ctx); }
	/**
	 * {@inheritDoc}
	 *
	 * <p>The default implementation returns the result of calling
	 * {@link #visitChildren} on {@code ctx}.</p>
	 */
	@Override public T visitStringConcatExpr(JsoniqParser.StringConcatExprContext ctx) { return visitChildren(ctx); }
	/**
	 * {@inheritDoc}
	 *
	 * <p>The default implementation returns the result of calling
	 * {@link #visitChildren} on {@code ctx}.</p>
	 */
	@Override public T visitRangeExpr(JsoniqParser.RangeExprContext ctx) { return visitChildren(ctx); }
	/**
	 * {@inheritDoc}
	 *
	 * <p>The default implementation returns the result of calling
	 * {@link #visitChildren} on {@code ctx}.</p>
	 */
	@Override public T visitAdditiveExpr(JsoniqParser.AdditiveExprContext ctx) { return visitChildren(ctx); }
	/**
	 * {@inheritDoc}
	 *
	 * <p>The default implementation returns the result of calling
	 * {@link #visitChildren} on {@code ctx}.</p>
	 */
	@Override public T visitMultiplicativeExpr(JsoniqParser.MultiplicativeExprContext ctx) { return visitChildren(ctx); }
	/**
	 * {@inheritDoc}
	 *
	 * <p>The default implementation returns the result of calling
	 * {@link #visitChildren} on {@code ctx}.</p>
	 */
	@Override public T visitInstanceOfExpr(JsoniqParser.InstanceOfExprContext ctx) { return visitChildren(ctx); }
	/**
	 * {@inheritDoc}
	 *
	 * <p>The default implementation returns the result of calling
	 * {@link #visitChildren} on {@code ctx}.</p>
	 */
	@Override public T visitTreatExpr(JsoniqParser.TreatExprContext ctx) { return visitChildren(ctx); }
	/**
	 * {@inheritDoc}
	 *
	 * <p>The default implementation returns the result of calling
	 * {@link #visitChildren} on {@code ctx}.</p>
	 */
	@Override public T visitCastableExpr(JsoniqParser.CastableExprContext ctx) { return visitChildren(ctx); }
	/**
	 * {@inheritDoc}
	 *
	 * <p>The default implementation returns the result of calling
	 * {@link #visitChildren} on {@code ctx}.</p>
	 */
	@Override public T visitCastExpr(JsoniqParser.CastExprContext ctx) { return visitChildren(ctx); }
	/**
	 * {@inheritDoc}
	 *
	 * <p>The default implementation returns the result of calling
	 * {@link #visitChildren} on {@code ctx}.</p>
	 */
	@Override public T visitUnaryExpr(JsoniqParser.UnaryExprContext ctx) { return visitChildren(ctx); }
	/**
	 * {@inheritDoc}
	 *
	 * <p>The default implementation returns the result of calling
	 * {@link #visitChildren} on {@code ctx}.</p>
	 */
	@Override public T visitSimpleMapExpr(JsoniqParser.SimpleMapExprContext ctx) { return visitChildren(ctx); }
	/**
	 * {@inheritDoc}
	 *
	 * <p>The default implementation returns the result of calling
	 * {@link #visitChildren} on {@code ctx}.</p>
	 */
	@Override public T visitPostFixExpr(JsoniqParser.PostFixExprContext ctx) { return visitChildren(ctx); }
	/**
	 * {@inheritDoc}
	 *
	 * <p>The default implementation returns the result of calling
	 * {@link #visitChildren} on {@code ctx}.</p>
	 */
	@Override public T visitArrayLookup(JsoniqParser.ArrayLookupContext ctx) { return visitChildren(ctx); }
	/**
	 * {@inheritDoc}
	 *
	 * <p>The default implementation returns the result of calling
	 * {@link #visitChildren} on {@code ctx}.</p>
	 */
	@Override public T visitArrayUnboxing(JsoniqParser.ArrayUnboxingContext ctx) { return visitChildren(ctx); }
	/**
	 * {@inheritDoc}
	 *
	 * <p>The default implementation returns the result of calling
	 * {@link #visitChildren} on {@code ctx}.</p>
	 */
	@Override public T visitPredicate(JsoniqParser.PredicateContext ctx) { return visitChildren(ctx); }
	/**
	 * {@inheritDoc}
	 *
	 * <p>The default implementation returns the result of calling
	 * {@link #visitChildren} on {@code ctx}.</p>
	 */
	@Override public T visitObjectLookup(JsoniqParser.ObjectLookupContext ctx) { return visitChildren(ctx); }
	/**
	 * {@inheritDoc}
	 *
	 * <p>The default implementation returns the result of calling
	 * {@link #visitChildren} on {@code ctx}.</p>
	 */
	@Override public T visitPrimaryExpr(JsoniqParser.PrimaryExprContext ctx) { return visitChildren(ctx); }
	/**
	 * {@inheritDoc}
	 *
	 * <p>The default implementation returns the result of calling
	 * {@link #visitChildren} on {@code ctx}.</p>
	 */
	@Override public T visitVarRef(JsoniqParser.VarRefContext ctx) { return visitChildren(ctx); }
	/**
	 * {@inheritDoc}
	 *
	 * <p>The default implementation returns the result of calling
	 * {@link #visitChildren} on {@code ctx}.</p>
	 */
	@Override public T visitParenthesizedExpr(JsoniqParser.ParenthesizedExprContext ctx) { return visitChildren(ctx); }
	/**
	 * {@inheritDoc}
	 *
	 * <p>The default implementation returns the result of calling
	 * {@link #visitChildren} on {@code ctx}.</p>
	 */
	@Override public T visitContextItemExpr(JsoniqParser.ContextItemExprContext ctx) { return visitChildren(ctx); }
	/**
	 * {@inheritDoc}
	 *
	 * <p>The default implementation returns the result of calling
	 * {@link #visitChildren} on {@code ctx}.</p>
	 */
	@Override public T visitOrderedExpr(JsoniqParser.OrderedExprContext ctx) { return visitChildren(ctx); }
	/**
	 * {@inheritDoc}
	 *
	 * <p>The default implementation returns the result of calling
	 * {@link #visitChildren} on {@code ctx}.</p>
	 */
	@Override public T visitUnorderedExpr(JsoniqParser.UnorderedExprContext ctx) { return visitChildren(ctx); }
	/**
	 * {@inheritDoc}
	 *
	 * <p>The default implementation returns the result of calling
	 * {@link #visitChildren} on {@code ctx}.</p>
	 */
	@Override public T visitFunctionCall(JsoniqParser.FunctionCallContext ctx) { return visitChildren(ctx); }
	/**
	 * {@inheritDoc}
	 *
	 * <p>The default implementation returns the result of calling
	 * {@link #visitChildren} on {@code ctx}.</p>
	 */
	@Override public T visitArgumentList(JsoniqParser.ArgumentListContext ctx) { return visitChildren(ctx); }
	/**
	 * {@inheritDoc}
	 *
	 * <p>The default implementation returns the result of calling
	 * {@link #visitChildren} on {@code ctx}.</p>
	 */
	@Override public T visitArgument(JsoniqParser.ArgumentContext ctx) { return visitChildren(ctx); }
	/**
	 * {@inheritDoc}
	 *
	 * <p>The default implementation returns the result of calling
	 * {@link #visitChildren} on {@code ctx}.</p>
	 */
	@Override public T visitSequenceType(JsoniqParser.SequenceTypeContext ctx) { return visitChildren(ctx); }
	/**
	 * {@inheritDoc}
	 *
	 * <p>The default implementation returns the result of calling
	 * {@link #visitChildren} on {@code ctx}.</p>
	 */
	@Override public T visitObjectConstructor(JsoniqParser.ObjectConstructorContext ctx) { return visitChildren(ctx); }
	/**
	 * {@inheritDoc}
	 *
	 * <p>The default implementation returns the result of calling
	 * {@link #visitChildren} on {@code ctx}.</p>
	 */
	@Override public T visitItemType(JsoniqParser.ItemTypeContext ctx) { return visitChildren(ctx); }
	/**
	 * {@inheritDoc}
	 *
	 * <p>The default implementation returns the result of calling
	 * {@link #visitChildren} on {@code ctx}.</p>
	 */
	@Override public T visitJSONItemTest(JsoniqParser.JSONItemTestContext ctx) { return visitChildren(ctx); }
	/**
	 * {@inheritDoc}
	 *
	 * <p>The default implementation returns the result of calling
	 * {@link #visitChildren} on {@code ctx}.</p>
	 */
	@Override public T visitKeyWordBoolean(JsoniqParser.KeyWordBooleanContext ctx) { return visitChildren(ctx); }
	/**
	 * {@inheritDoc}
	 *
	 * <p>The default implementation returns the result of calling
	 * {@link #visitChildren} on {@code ctx}.</p>
	 */
	@Override public T visitKeyWordDuration(JsoniqParser.KeyWordDurationContext ctx) { return visitChildren(ctx); }
	/**
	 * {@inheritDoc}
	 *
	 * <p>The default implementation returns the result of calling
	 * {@link #visitChildren} on {@code ctx}.</p>
	 */
	@Override public T visitKeyWordYearMonthDuration(JsoniqParser.KeyWordYearMonthDurationContext ctx) { return visitChildren(ctx); }
	/**
	 * {@inheritDoc}
	 *
	 * <p>The default implementation returns the result of calling
	 * {@link #visitChildren} on {@code ctx}.</p>
	 */
	@Override public T visitKeyWordDayTimeDuration(JsoniqParser.KeyWordDayTimeDurationContext ctx) { return visitChildren(ctx); }
	/**
	 * {@inheritDoc}
	 *
	 * <p>The default implementation returns the result of calling
	 * {@link #visitChildren} on {@code ctx}.</p>
	 */
	@Override public T visitKeyWordHexBinary(JsoniqParser.KeyWordHexBinaryContext ctx) { return visitChildren(ctx); }
	/**
	 * {@inheritDoc}
	 *
	 * <p>The default implementation returns the result of calling
	 * {@link #visitChildren} on {@code ctx}.</p>
	 */
	@Override public T visitKeyWordBase64Binary(JsoniqParser.KeyWordBase64BinaryContext ctx) { return visitChildren(ctx); }
	/**
	 * {@inheritDoc}
	 *
	 * <p>The default implementation returns the result of calling
	 * {@link #visitChildren} on {@code ctx}.</p>
	 */
<<<<<<< HEAD
	@Override public T visitKeyWordDateTime(JsoniqParser.KeyWordDateTimeContext ctx) { return visitChildren(ctx); }
=======
	@Override public T visitTypesKeywords(JsoniqParser.TypesKeywordsContext ctx) { return visitChildren(ctx); }
>>>>>>> 2f101d63
	/**
	 * {@inheritDoc}
	 *
	 * <p>The default implementation returns the result of calling
	 * {@link #visitChildren} on {@code ctx}.</p>
	 */
	@Override public T visitSingleType(JsoniqParser.SingleTypeContext ctx) { return visitChildren(ctx); }
	/**
	 * {@inheritDoc}
	 *
	 * <p>The default implementation returns the result of calling
	 * {@link #visitChildren} on {@code ctx}.</p>
	 */
	@Override public T visitAtomicType(JsoniqParser.AtomicTypeContext ctx) { return visitChildren(ctx); }
	/**
	 * {@inheritDoc}
	 *
	 * <p>The default implementation returns the result of calling
	 * {@link #visitChildren} on {@code ctx}.</p>
	 */
	@Override public T visitNCNameOrKeyWord(JsoniqParser.NCNameOrKeyWordContext ctx) { return visitChildren(ctx); }
	/**
	 * {@inheritDoc}
	 *
	 * <p>The default implementation returns the result of calling
	 * {@link #visitChildren} on {@code ctx}.</p>
	 */
	@Override public T visitPairConstructor(JsoniqParser.PairConstructorContext ctx) { return visitChildren(ctx); }
	/**
	 * {@inheritDoc}
	 *
	 * <p>The default implementation returns the result of calling
	 * {@link #visitChildren} on {@code ctx}.</p>
	 */
	@Override public T visitArrayConstructor(JsoniqParser.ArrayConstructorContext ctx) { return visitChildren(ctx); }
	/**
	 * {@inheritDoc}
	 *
	 * <p>The default implementation returns the result of calling
	 * {@link #visitChildren} on {@code ctx}.</p>
	 */
	@Override public T visitUriLiteral(JsoniqParser.UriLiteralContext ctx) { return visitChildren(ctx); }
	/**
	 * {@inheritDoc}
	 *
	 * <p>The default implementation returns the result of calling
	 * {@link #visitChildren} on {@code ctx}.</p>
	 */
	@Override public T visitStringLiteral(JsoniqParser.StringLiteralContext ctx) { return visitChildren(ctx); }
	/**
	 * {@inheritDoc}
	 *
	 * <p>The default implementation returns the result of calling
	 * {@link #visitChildren} on {@code ctx}.</p>
	 */
	@Override public T visitKeyWords(JsoniqParser.KeyWordsContext ctx) { return visitChildren(ctx); }
}<|MERGE_RESOLUTION|>--- conflicted
+++ resolved
@@ -531,11 +531,14 @@
 	 * <p>The default implementation returns the result of calling
 	 * {@link #visitChildren} on {@code ctx}.</p>
 	 */
-<<<<<<< HEAD
 	@Override public T visitKeyWordDateTime(JsoniqParser.KeyWordDateTimeContext ctx) { return visitChildren(ctx); }
-=======
+	/**
+	 * {@inheritDoc}
+	 *
+	 * <p>The default implementation returns the result of calling
+	 * {@link #visitChildren} on {@code ctx}.</p>
+	 */
 	@Override public T visitTypesKeywords(JsoniqParser.TypesKeywordsContext ctx) { return visitChildren(ctx); }
->>>>>>> 2f101d63
 	/**
 	 * {@inheritDoc}
 	 *
