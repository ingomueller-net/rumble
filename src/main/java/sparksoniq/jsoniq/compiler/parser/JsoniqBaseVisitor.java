// Generated from ./src/main/java/sparksoniq/jsoniq/compiler/parser/Jsoniq.g4 by ANTLR 4.7

// Java header
package sparksoniq.jsoniq.compiler.parser;

import org.antlr.v4.runtime.tree.AbstractParseTreeVisitor;

/**
 * This class provides an empty implementation of {@link JsoniqVisitor},
 * which can be extended to create a visitor which only needs to handle a subset
 * of the available methods.
 *
 * @param <T> The return type of the visit operation. Use {@link Void} for
 * operations with no return type.
 */
public class JsoniqBaseVisitor<T> extends AbstractParseTreeVisitor<T> implements JsoniqVisitor<T> {
	/**
	 * {@inheritDoc}
	 *
	 * <p>The default implementation returns the result of calling
	 * {@link #visitChildren} on {@code ctx}.</p>
	 */
	@Override public T visitModule(JsoniqParser.ModuleContext ctx) { return visitChildren(ctx); }
	/**
	 * {@inheritDoc}
	 *
	 * <p>The default implementation returns the result of calling
	 * {@link #visitChildren} on {@code ctx}.</p>
	 */
	@Override public T visitMainModule(JsoniqParser.MainModuleContext ctx) { return visitChildren(ctx); }
	/**
	 * {@inheritDoc}
	 *
	 * <p>The default implementation returns the result of calling
	 * {@link #visitChildren} on {@code ctx}.</p>
	 */
	@Override public T visitLibraryModule(JsoniqParser.LibraryModuleContext ctx) { return visitChildren(ctx); }
	/**
	 * {@inheritDoc}
	 *
	 * <p>The default implementation returns the result of calling
	 * {@link #visitChildren} on {@code ctx}.</p>
	 */
	@Override public T visitProlog(JsoniqParser.PrologContext ctx) { return visitChildren(ctx); }
	/**
	 * {@inheritDoc}
	 *
	 * <p>The default implementation returns the result of calling
	 * {@link #visitChildren} on {@code ctx}.</p>
	 */
	@Override public T visitDefaultCollationDecl(JsoniqParser.DefaultCollationDeclContext ctx) { return visitChildren(ctx); }
	/**
	 * {@inheritDoc}
	 *
	 * <p>The default implementation returns the result of calling
	 * {@link #visitChildren} on {@code ctx}.</p>
	 */
	@Override public T visitOrderingModeDecl(JsoniqParser.OrderingModeDeclContext ctx) { return visitChildren(ctx); }
	/**
	 * {@inheritDoc}
	 *
	 * <p>The default implementation returns the result of calling
	 * {@link #visitChildren} on {@code ctx}.</p>
	 */
	@Override public T visitEmptyOrderDecl(JsoniqParser.EmptyOrderDeclContext ctx) { return visitChildren(ctx); }
	/**
	 * {@inheritDoc}
	 *
	 * <p>The default implementation returns the result of calling
	 * {@link #visitChildren} on {@code ctx}.</p>
	 */
	@Override public T visitDecimalFormatDecl(JsoniqParser.DecimalFormatDeclContext ctx) { return visitChildren(ctx); }
	/**
	 * {@inheritDoc}
	 *
	 * <p>The default implementation returns the result of calling
	 * {@link #visitChildren} on {@code ctx}.</p>
	 */
	@Override public T visitDfPropertyName(JsoniqParser.DfPropertyNameContext ctx) { return visitChildren(ctx); }
	/**
	 * {@inheritDoc}
	 *
	 * <p>The default implementation returns the result of calling
	 * {@link #visitChildren} on {@code ctx}.</p>
	 */
	@Override public T visitModuleImport(JsoniqParser.ModuleImportContext ctx) { return visitChildren(ctx); }
	/**
	 * {@inheritDoc}
	 *
	 * <p>The default implementation returns the result of calling
	 * {@link #visitChildren} on {@code ctx}.</p>
	 */
	@Override public T visitVarDecl(JsoniqParser.VarDeclContext ctx) { return visitChildren(ctx); }
	/**
	 * {@inheritDoc}
	 *
	 * <p>The default implementation returns the result of calling
	 * {@link #visitChildren} on {@code ctx}.</p>
	 */
	@Override public T visitFunctionDecl(JsoniqParser.FunctionDeclContext ctx) { return visitChildren(ctx); }
	/**
	 * {@inheritDoc}
	 *
	 * <p>The default implementation returns the result of calling
	 * {@link #visitChildren} on {@code ctx}.</p>
	 */
	@Override public T visitParamList(JsoniqParser.ParamListContext ctx) { return visitChildren(ctx); }
	/**
	 * {@inheritDoc}
	 *
	 * <p>The default implementation returns the result of calling
	 * {@link #visitChildren} on {@code ctx}.</p>
	 */
	@Override public T visitParam(JsoniqParser.ParamContext ctx) { return visitChildren(ctx); }
	/**
	 * {@inheritDoc}
	 *
	 * <p>The default implementation returns the result of calling
	 * {@link #visitChildren} on {@code ctx}.</p>
	 */
	@Override public T visitExpr(JsoniqParser.ExprContext ctx) { return visitChildren(ctx); }
	/**
	 * {@inheritDoc}
	 *
	 * <p>The default implementation returns the result of calling
	 * {@link #visitChildren} on {@code ctx}.</p>
	 */
	@Override public T visitExprSingle(JsoniqParser.ExprSingleContext ctx) { return visitChildren(ctx); }
	/**
	 * {@inheritDoc}
	 *
	 * <p>The default implementation returns the result of calling
	 * {@link #visitChildren} on {@code ctx}.</p>
	 */
	@Override public T visitFlowrExpr(JsoniqParser.FlowrExprContext ctx) { return visitChildren(ctx); }
	/**
	 * {@inheritDoc}
	 *
	 * <p>The default implementation returns the result of calling
	 * {@link #visitChildren} on {@code ctx}.</p>
	 */
	@Override public T visitForClause(JsoniqParser.ForClauseContext ctx) { return visitChildren(ctx); }
	/**
	 * {@inheritDoc}
	 *
	 * <p>The default implementation returns the result of calling
	 * {@link #visitChildren} on {@code ctx}.</p>
	 */
	@Override public T visitForVar(JsoniqParser.ForVarContext ctx) { return visitChildren(ctx); }
	/**
	 * {@inheritDoc}
	 *
	 * <p>The default implementation returns the result of calling
	 * {@link #visitChildren} on {@code ctx}.</p>
	 */
	@Override public T visitLetClause(JsoniqParser.LetClauseContext ctx) { return visitChildren(ctx); }
	/**
	 * {@inheritDoc}
	 *
	 * <p>The default implementation returns the result of calling
	 * {@link #visitChildren} on {@code ctx}.</p>
	 */
	@Override public T visitLetVar(JsoniqParser.LetVarContext ctx) { return visitChildren(ctx); }
	/**
	 * {@inheritDoc}
	 *
	 * <p>The default implementation returns the result of calling
	 * {@link #visitChildren} on {@code ctx}.</p>
	 */
	@Override public T visitWhereClause(JsoniqParser.WhereClauseContext ctx) { return visitChildren(ctx); }
	/**
	 * {@inheritDoc}
	 *
	 * <p>The default implementation returns the result of calling
	 * {@link #visitChildren} on {@code ctx}.</p>
	 */
	@Override public T visitGroupByClause(JsoniqParser.GroupByClauseContext ctx) { return visitChildren(ctx); }
	/**
	 * {@inheritDoc}
	 *
	 * <p>The default implementation returns the result of calling
	 * {@link #visitChildren} on {@code ctx}.</p>
	 */
	@Override public T visitGroupByVar(JsoniqParser.GroupByVarContext ctx) { return visitChildren(ctx); }
	/**
	 * {@inheritDoc}
	 *
	 * <p>The default implementation returns the result of calling
	 * {@link #visitChildren} on {@code ctx}.</p>
	 */
	@Override public T visitOrderByClause(JsoniqParser.OrderByClauseContext ctx) { return visitChildren(ctx); }
	/**
	 * {@inheritDoc}
	 *
	 * <p>The default implementation returns the result of calling
	 * {@link #visitChildren} on {@code ctx}.</p>
	 */
	@Override public T visitOrderByExpr(JsoniqParser.OrderByExprContext ctx) { return visitChildren(ctx); }
	/**
	 * {@inheritDoc}
	 *
	 * <p>The default implementation returns the result of calling
	 * {@link #visitChildren} on {@code ctx}.</p>
	 */
	@Override public T visitCountClause(JsoniqParser.CountClauseContext ctx) { return visitChildren(ctx); }
	/**
	 * {@inheritDoc}
	 *
	 * <p>The default implementation returns the result of calling
	 * {@link #visitChildren} on {@code ctx}.</p>
	 */
	@Override public T visitQuantifiedExpr(JsoniqParser.QuantifiedExprContext ctx) { return visitChildren(ctx); }
	/**
	 * {@inheritDoc}
	 *
	 * <p>The default implementation returns the result of calling
	 * {@link #visitChildren} on {@code ctx}.</p>
	 */
	@Override public T visitQuantifiedExprVar(JsoniqParser.QuantifiedExprVarContext ctx) { return visitChildren(ctx); }
	/**
	 * {@inheritDoc}
	 *
	 * <p>The default implementation returns the result of calling
	 * {@link #visitChildren} on {@code ctx}.</p>
	 */
	@Override public T visitSwitchExpr(JsoniqParser.SwitchExprContext ctx) { return visitChildren(ctx); }
	/**
	 * {@inheritDoc}
	 *
	 * <p>The default implementation returns the result of calling
	 * {@link #visitChildren} on {@code ctx}.</p>
	 */
	@Override public T visitSwitchCaseClause(JsoniqParser.SwitchCaseClauseContext ctx) { return visitChildren(ctx); }
	/**
	 * {@inheritDoc}
	 *
	 * <p>The default implementation returns the result of calling
	 * {@link #visitChildren} on {@code ctx}.</p>
	 */
	@Override public T visitTypeSwitchExpr(JsoniqParser.TypeSwitchExprContext ctx) { return visitChildren(ctx); }
	/**
	 * {@inheritDoc}
	 *
	 * <p>The default implementation returns the result of calling
	 * {@link #visitChildren} on {@code ctx}.</p>
	 */
	@Override public T visitCaseClause(JsoniqParser.CaseClauseContext ctx) { return visitChildren(ctx); }
	/**
	 * {@inheritDoc}
	 *
	 * <p>The default implementation returns the result of calling
	 * {@link #visitChildren} on {@code ctx}.</p>
	 */
	@Override public T visitIfExpr(JsoniqParser.IfExprContext ctx) { return visitChildren(ctx); }
	/**
	 * {@inheritDoc}
	 *
	 * <p>The default implementation returns the result of calling
	 * {@link #visitChildren} on {@code ctx}.</p>
	 */
	@Override public T visitTryCatchExpr(JsoniqParser.TryCatchExprContext ctx) { return visitChildren(ctx); }
	/**
	 * {@inheritDoc}
	 *
	 * <p>The default implementation returns the result of calling
	 * {@link #visitChildren} on {@code ctx}.</p>
	 */
	@Override public T visitOrExpr(JsoniqParser.OrExprContext ctx) { return visitChildren(ctx); }
	/**
	 * {@inheritDoc}
	 *
	 * <p>The default implementation returns the result of calling
	 * {@link #visitChildren} on {@code ctx}.</p>
	 */
	@Override public T visitAndExpr(JsoniqParser.AndExprContext ctx) { return visitChildren(ctx); }
	/**
	 * {@inheritDoc}
	 *
	 * <p>The default implementation returns the result of calling
	 * {@link #visitChildren} on {@code ctx}.</p>
	 */
	@Override public T visitNotExpr(JsoniqParser.NotExprContext ctx) { return visitChildren(ctx); }
	/**
	 * {@inheritDoc}
	 *
	 * <p>The default implementation returns the result of calling
	 * {@link #visitChildren} on {@code ctx}.</p>
	 */
	@Override public T visitComparisonExpr(JsoniqParser.ComparisonExprContext ctx) { return visitChildren(ctx); }
	/**
	 * {@inheritDoc}
	 *
	 * <p>The default implementation returns the result of calling
	 * {@link #visitChildren} on {@code ctx}.</p>
	 */
	@Override public T visitStringConcatExpr(JsoniqParser.StringConcatExprContext ctx) { return visitChildren(ctx); }
	/**
	 * {@inheritDoc}
	 *
	 * <p>The default implementation returns the result of calling
	 * {@link #visitChildren} on {@code ctx}.</p>
	 */
	@Override public T visitRangeExpr(JsoniqParser.RangeExprContext ctx) { return visitChildren(ctx); }
	/**
	 * {@inheritDoc}
	 *
	 * <p>The default implementation returns the result of calling
	 * {@link #visitChildren} on {@code ctx}.</p>
	 */
	@Override public T visitAdditiveExpr(JsoniqParser.AdditiveExprContext ctx) { return visitChildren(ctx); }
	/**
	 * {@inheritDoc}
	 *
	 * <p>The default implementation returns the result of calling
	 * {@link #visitChildren} on {@code ctx}.</p>
	 */
	@Override public T visitMultiplicativeExpr(JsoniqParser.MultiplicativeExprContext ctx) { return visitChildren(ctx); }
	/**
	 * {@inheritDoc}
	 *
	 * <p>The default implementation returns the result of calling
	 * {@link #visitChildren} on {@code ctx}.</p>
	 */
	@Override public T visitInstanceOfExpr(JsoniqParser.InstanceOfExprContext ctx) { return visitChildren(ctx); }
	/**
	 * {@inheritDoc}
	 *
	 * <p>The default implementation returns the result of calling
	 * {@link #visitChildren} on {@code ctx}.</p>
	 */
	@Override public T visitTreatExpr(JsoniqParser.TreatExprContext ctx) { return visitChildren(ctx); }
	/**
	 * {@inheritDoc}
	 *
	 * <p>The default implementation returns the result of calling
	 * {@link #visitChildren} on {@code ctx}.</p>
	 */
	@Override public T visitCastableExpr(JsoniqParser.CastableExprContext ctx) { return visitChildren(ctx); }
	/**
	 * {@inheritDoc}
	 *
	 * <p>The default implementation returns the result of calling
	 * {@link #visitChildren} on {@code ctx}.</p>
	 */
	@Override public T visitCastExpr(JsoniqParser.CastExprContext ctx) { return visitChildren(ctx); }
	/**
	 * {@inheritDoc}
	 *
	 * <p>The default implementation returns the result of calling
	 * {@link #visitChildren} on {@code ctx}.</p>
	 */
	@Override public T visitUnaryExpr(JsoniqParser.UnaryExprContext ctx) { return visitChildren(ctx); }
	/**
	 * {@inheritDoc}
	 *
	 * <p>The default implementation returns the result of calling
	 * {@link #visitChildren} on {@code ctx}.</p>
	 */
	@Override public T visitSimpleMapExpr(JsoniqParser.SimpleMapExprContext ctx) { return visitChildren(ctx); }
	/**
	 * {@inheritDoc}
	 *
	 * <p>The default implementation returns the result of calling
	 * {@link #visitChildren} on {@code ctx}.</p>
	 */
	@Override public T visitPostFixExpr(JsoniqParser.PostFixExprContext ctx) { return visitChildren(ctx); }
	/**
	 * {@inheritDoc}
	 *
	 * <p>The default implementation returns the result of calling
	 * {@link #visitChildren} on {@code ctx}.</p>
	 */
	@Override public T visitArrayLookup(JsoniqParser.ArrayLookupContext ctx) { return visitChildren(ctx); }
	/**
	 * {@inheritDoc}
	 *
	 * <p>The default implementation returns the result of calling
	 * {@link #visitChildren} on {@code ctx}.</p>
	 */
	@Override public T visitArrayUnboxing(JsoniqParser.ArrayUnboxingContext ctx) { return visitChildren(ctx); }
	/**
	 * {@inheritDoc}
	 *
	 * <p>The default implementation returns the result of calling
	 * {@link #visitChildren} on {@code ctx}.</p>
	 */
	@Override public T visitPredicate(JsoniqParser.PredicateContext ctx) { return visitChildren(ctx); }
	/**
	 * {@inheritDoc}
	 *
	 * <p>The default implementation returns the result of calling
	 * {@link #visitChildren} on {@code ctx}.</p>
	 */
	@Override public T visitObjectLookup(JsoniqParser.ObjectLookupContext ctx) { return visitChildren(ctx); }
	/**
	 * {@inheritDoc}
	 *
	 * <p>The default implementation returns the result of calling
	 * {@link #visitChildren} on {@code ctx}.</p>
	 */
	@Override public T visitPrimaryExpr(JsoniqParser.PrimaryExprContext ctx) { return visitChildren(ctx); }
	/**
	 * {@inheritDoc}
	 *
	 * <p>The default implementation returns the result of calling
	 * {@link #visitChildren} on {@code ctx}.</p>
	 */
	@Override public T visitVarRef(JsoniqParser.VarRefContext ctx) { return visitChildren(ctx); }
	/**
	 * {@inheritDoc}
	 *
	 * <p>The default implementation returns the result of calling
	 * {@link #visitChildren} on {@code ctx}.</p>
	 */
	@Override public T visitParenthesizedExpr(JsoniqParser.ParenthesizedExprContext ctx) { return visitChildren(ctx); }
	/**
	 * {@inheritDoc}
	 *
	 * <p>The default implementation returns the result of calling
	 * {@link #visitChildren} on {@code ctx}.</p>
	 */
	@Override public T visitContextItemExpr(JsoniqParser.ContextItemExprContext ctx) { return visitChildren(ctx); }
	/**
	 * {@inheritDoc}
	 *
	 * <p>The default implementation returns the result of calling
	 * {@link #visitChildren} on {@code ctx}.</p>
	 */
	@Override public T visitOrderedExpr(JsoniqParser.OrderedExprContext ctx) { return visitChildren(ctx); }
	/**
	 * {@inheritDoc}
	 *
	 * <p>The default implementation returns the result of calling
	 * {@link #visitChildren} on {@code ctx}.</p>
	 */
	@Override public T visitUnorderedExpr(JsoniqParser.UnorderedExprContext ctx) { return visitChildren(ctx); }
	/**
	 * {@inheritDoc}
	 *
	 * <p>The default implementation returns the result of calling
	 * {@link #visitChildren} on {@code ctx}.</p>
	 */
	@Override public T visitFunctionCall(JsoniqParser.FunctionCallContext ctx) { return visitChildren(ctx); }
	/**
	 * {@inheritDoc}
	 *
	 * <p>The default implementation returns the result of calling
	 * {@link #visitChildren} on {@code ctx}.</p>
	 */
	@Override public T visitArgumentList(JsoniqParser.ArgumentListContext ctx) { return visitChildren(ctx); }
	/**
	 * {@inheritDoc}
	 *
	 * <p>The default implementation returns the result of calling
	 * {@link #visitChildren} on {@code ctx}.</p>
	 */
	@Override public T visitArgument(JsoniqParser.ArgumentContext ctx) { return visitChildren(ctx); }
	/**
	 * {@inheritDoc}
	 *
	 * <p>The default implementation returns the result of calling
	 * {@link #visitChildren} on {@code ctx}.</p>
	 */
	@Override public T visitSequenceType(JsoniqParser.SequenceTypeContext ctx) { return visitChildren(ctx); }
	/**
	 * {@inheritDoc}
	 *
	 * <p>The default implementation returns the result of calling
	 * {@link #visitChildren} on {@code ctx}.</p>
	 */
	@Override public T visitObjectConstructor(JsoniqParser.ObjectConstructorContext ctx) { return visitChildren(ctx); }
	/**
	 * {@inheritDoc}
	 *
	 * <p>The default implementation returns the result of calling
	 * {@link #visitChildren} on {@code ctx}.</p>
	 */
	@Override public T visitItemType(JsoniqParser.ItemTypeContext ctx) { return visitChildren(ctx); }
	/**
	 * {@inheritDoc}
	 *
	 * <p>The default implementation returns the result of calling
	 * {@link #visitChildren} on {@code ctx}.</p>
	 */
	@Override public T visitJSONItemTest(JsoniqParser.JSONItemTestContext ctx) { return visitChildren(ctx); }
	/**
	 * {@inheritDoc}
	 *
	 * <p>The default implementation returns the result of calling
	 * {@link #visitChildren} on {@code ctx}.</p>
	 */
	@Override public T visitKeyWordBoolean(JsoniqParser.KeyWordBooleanContext ctx) { return visitChildren(ctx); }
	/**
	 * {@inheritDoc}
	 *
	 * <p>The default implementation returns the result of calling
	 * {@link #visitChildren} on {@code ctx}.</p>
	 */
	@Override public T visitKeyWordDuration(JsoniqParser.KeyWordDurationContext ctx) { return visitChildren(ctx); }
	/**
	 * {@inheritDoc}
	 *
	 * <p>The default implementation returns the result of calling
	 * {@link #visitChildren} on {@code ctx}.</p>
	 */
<<<<<<< HEAD
	@Override public T visitKeyWordYearMonthDuration(JsoniqParser.KeyWordYearMonthDurationContext ctx) { return visitChildren(ctx); }
	/**
	 * {@inheritDoc}
	 *
	 * <p>The default implementation returns the result of calling
	 * {@link #visitChildren} on {@code ctx}.</p>
	 */
	@Override public T visitKeyWordDayTimeDuration(JsoniqParser.KeyWordDayTimeDurationContext ctx) { return visitChildren(ctx); }
	/**
	 * {@inheritDoc}
	 *
	 * <p>The default implementation returns the result of calling
	 * {@link #visitChildren} on {@code ctx}.</p>
	 */
=======
>>>>>>> be122739
	@Override public T visitKeyWordHexBinary(JsoniqParser.KeyWordHexBinaryContext ctx) { return visitChildren(ctx); }
	/**
	 * {@inheritDoc}
	 *
	 * <p>The default implementation returns the result of calling
	 * {@link #visitChildren} on {@code ctx}.</p>
	 */
	@Override public T visitKeyWordBase64Binary(JsoniqParser.KeyWordBase64BinaryContext ctx) { return visitChildren(ctx); }
	/**
	 * {@inheritDoc}
	 *
	 * <p>The default implementation returns the result of calling
	 * {@link #visitChildren} on {@code ctx}.</p>
	 */
<<<<<<< HEAD
=======
	@Override public T visitTypesKeywords(JsoniqParser.TypesKeywordsContext ctx) { return visitChildren(ctx); }
	/**
	 * {@inheritDoc}
	 *
	 * <p>The default implementation returns the result of calling
	 * {@link #visitChildren} on {@code ctx}.</p>
	 */
>>>>>>> be122739
	@Override public T visitSingleType(JsoniqParser.SingleTypeContext ctx) { return visitChildren(ctx); }
	/**
	 * {@inheritDoc}
	 *
	 * <p>The default implementation returns the result of calling
	 * {@link #visitChildren} on {@code ctx}.</p>
	 */
	@Override public T visitAtomicType(JsoniqParser.AtomicTypeContext ctx) { return visitChildren(ctx); }
	/**
	 * {@inheritDoc}
	 *
	 * <p>The default implementation returns the result of calling
	 * {@link #visitChildren} on {@code ctx}.</p>
	 */
	@Override public T visitNCNameOrKeyWord(JsoniqParser.NCNameOrKeyWordContext ctx) { return visitChildren(ctx); }
	/**
	 * {@inheritDoc}
	 *
	 * <p>The default implementation returns the result of calling
	 * {@link #visitChildren} on {@code ctx}.</p>
	 */
	@Override public T visitPairConstructor(JsoniqParser.PairConstructorContext ctx) { return visitChildren(ctx); }
	/**
	 * {@inheritDoc}
	 *
	 * <p>The default implementation returns the result of calling
	 * {@link #visitChildren} on {@code ctx}.</p>
	 */
	@Override public T visitArrayConstructor(JsoniqParser.ArrayConstructorContext ctx) { return visitChildren(ctx); }
	/**
	 * {@inheritDoc}
	 *
	 * <p>The default implementation returns the result of calling
	 * {@link #visitChildren} on {@code ctx}.</p>
	 */
	@Override public T visitUriLiteral(JsoniqParser.UriLiteralContext ctx) { return visitChildren(ctx); }
	/**
	 * {@inheritDoc}
	 *
	 * <p>The default implementation returns the result of calling
	 * {@link #visitChildren} on {@code ctx}.</p>
	 */
	@Override public T visitStringLiteral(JsoniqParser.StringLiteralContext ctx) { return visitChildren(ctx); }
	/**
	 * {@inheritDoc}
	 *
	 * <p>The default implementation returns the result of calling
	 * {@link #visitChildren} on {@code ctx}.</p>
	 */
	@Override public T visitKeyWords(JsoniqParser.KeyWordsContext ctx) { return visitChildren(ctx); }
}<|MERGE_RESOLUTION|>--- conflicted
+++ resolved
@@ -503,7 +503,6 @@
 	 * <p>The default implementation returns the result of calling
 	 * {@link #visitChildren} on {@code ctx}.</p>
 	 */
-<<<<<<< HEAD
 	@Override public T visitKeyWordYearMonthDuration(JsoniqParser.KeyWordYearMonthDurationContext ctx) { return visitChildren(ctx); }
 	/**
 	 * {@inheritDoc}
@@ -518,8 +517,6 @@
 	 * <p>The default implementation returns the result of calling
 	 * {@link #visitChildren} on {@code ctx}.</p>
 	 */
-=======
->>>>>>> be122739
 	@Override public T visitKeyWordHexBinary(JsoniqParser.KeyWordHexBinaryContext ctx) { return visitChildren(ctx); }
 	/**
 	 * {@inheritDoc}
@@ -534,8 +531,6 @@
 	 * <p>The default implementation returns the result of calling
 	 * {@link #visitChildren} on {@code ctx}.</p>
 	 */
-<<<<<<< HEAD
-=======
 	@Override public T visitTypesKeywords(JsoniqParser.TypesKeywordsContext ctx) { return visitChildren(ctx); }
 	/**
 	 * {@inheritDoc}
@@ -543,7 +538,6 @@
 	 * <p>The default implementation returns the result of calling
 	 * {@link #visitChildren} on {@code ctx}.</p>
 	 */
->>>>>>> be122739
 	@Override public T visitSingleType(JsoniqParser.SingleTypeContext ctx) { return visitChildren(ctx); }
 	/**
 	 * {@inheritDoc}
