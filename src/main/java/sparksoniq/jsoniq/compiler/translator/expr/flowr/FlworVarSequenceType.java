/*
 * Licensed to the Apache Software Foundation (ASF) under one or more
 * contributor license agreements.  See the NOTICE file distributed with
 * this work for additional information regarding copyright ownership.
 * The ASF licenses this file to You under the Apache License, Version 2.0
 * (the "License"); you may not use this file except in compliance with
 * the License.  You may obtain a copy of the License at
 *
 *     http://www.apache.org/licenses/LICENSE-2.0
 *
 * Unless required by applicable law or agreed to in writing, software
 * distributed under the License is distributed on an "AS IS" BASIS,
 * WITHOUT WARRANTIES OR CONDITIONS OF ANY KIND, either express or implied.
 * See the License for the specific language governing permissions and
 * limitations under the License.
 *
 * Authors: Stefan Irimescu, Can Berker Cikis
 *
 */

package sparksoniq.jsoniq.compiler.translator.expr.flowr;


import sparksoniq.jsoniq.compiler.translator.expr.Expression;
import sparksoniq.jsoniq.compiler.translator.expr.ExpressionOrClause;
import sparksoniq.jsoniq.compiler.translator.metadata.ExpressionMetadata;
import sparksoniq.semantics.types.ItemType;
import sparksoniq.semantics.types.ItemTypes;
import sparksoniq.semantics.types.SequenceType;

import java.util.ArrayList;
import java.util.List;

public class FlworVarSequenceType extends Expression {

    private SequenceType _sequence;
    private boolean isEmpty;

    public FlworVarSequenceType(ExpressionMetadata metadata) {
        super(metadata);
        this._sequence = new SequenceType();
        this.isEmpty = true;
    }

    public FlworVarSequenceType(ItemTypes item, SequenceType.Arity arity, ExpressionMetadata metadata) {
        super(metadata);
        this._sequence = new SequenceType(new ItemType(item), arity);
        this.isEmpty = false;

    }

    public FlworVarSequenceType(ItemTypes item, ExpressionMetadata metadata) {
        super(metadata);
        this._sequence = new SequenceType(new ItemType(item), SequenceType.Arity.One);
        this.isEmpty = false;

    }

    public static ItemTypes getItemType(String text) {
        text = text.toLowerCase();
        switch (text) {
            case "object":
                return ItemTypes.ObjectItem;
            case "atomic":
                return ItemTypes.AtomicItem;
            case "string":
                return ItemTypes.StringItem;
            case "integer":
                return ItemTypes.IntegerItem;
            case "decimal":
                return ItemTypes.DecimalItem;
            case "double":
                return ItemTypes.DoubleItem;
            case "boolean":
                return ItemTypes.BooleanItem;
            case "null":
                return ItemTypes.NullItem;
            case "array":
                return ItemTypes.ArrayItem;
            case "json-item":
                return ItemTypes.JSONItem;
            case "duration":
                return ItemTypes.DurationItem;
            case "hexbinary":
                return ItemTypes.HexBinaryItem;
<<<<<<< HEAD

=======
            case "base64binary":
                return ItemTypes.Base64BinaryItem;
>>>>>>> b239fb29
            default:
                return ItemTypes.Item;
        }
    }

    public boolean isEmpty() {
        return isEmpty;
    }

    public SequenceType getSequence() {
        return _sequence;
    }

    @Override
    public List<ExpressionOrClause> getDescendants(boolean depthSearch) {
        return new ArrayList<>();
    }

    @Override
    public String serializationString(boolean prefix) {
        String result = "(sequenceType ";
        if (isEmpty)
            return result + "( )";
        result += "(itemType ";
        result += getSerializationOfItemType(this._sequence.getItemType().getType());
        result += "))";
        return result;
    }

    private String getSerializationOfItemType(ItemTypes item) {
        switch (item) {
            case Item:
                return "item";
            case IntegerItem:
                return "(atomicType integer)";
            case DecimalItem:
                return "(atomicType decimal)";
            case DoubleItem:
                return "(atomicType double)";
            case AtomicItem:
                return "(atomicType atomic)";
            case StringItem:
                return "(atomicType string)";
            case BooleanItem:
                return "(atomicType boolean)";
            case NullItem:
                return "(atomicType null)";

            case JSONItem:
                return "(jSONItemTest json-item)";
            case ArrayItem:
                return "(jSONItemTest array)";
            case ObjectItem:
                return "(jSONItemTest object)";
            default:
                return "item";
        }
    }
}<|MERGE_RESOLUTION|>--- conflicted
+++ resolved
@@ -83,12 +83,9 @@
                 return ItemTypes.DurationItem;
             case "hexbinary":
                 return ItemTypes.HexBinaryItem;
-<<<<<<< HEAD
-
-=======
             case "base64binary":
                 return ItemTypes.Base64BinaryItem;
->>>>>>> b239fb29
+
             default:
                 return ItemTypes.Item;
         }
