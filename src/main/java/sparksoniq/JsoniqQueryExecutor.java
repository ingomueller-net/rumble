/*
 * Licensed to the Apache Software Foundation (ASF) under one or more
 * contributor license agreements.  See the NOTICE file distributed with
 * this work for additional information regarding copyright ownership.
 * The ASF licenses this file to You under the Apache License, Version 2.0
 * (the "License"); you may not use this file except in compliance with
 * the License.  You may obtain a copy of the License at
 *
 *     http://www.apache.org/licenses/LICENSE-2.0
 *
 * Unless required by applicable law or agreed to in writing, software
 * distributed under the License is distributed on an "AS IS" BASIS,
 * WITHOUT WARRANTIES OR CONDITIONS OF ANY KIND, either express or implied.
 * See the License for the specific language governing permissions and
 * limitations under the License.
 *
 * Authors: Stefan Irimescu, Can Berker Cikis
 *
 */

package sparksoniq;

import org.antlr.v4.runtime.BailErrorStrategy;
import org.antlr.v4.runtime.CharStream;
import org.antlr.v4.runtime.CharStreams;
import org.antlr.v4.runtime.CommonTokenStream;
import org.antlr.v4.runtime.misc.ParseCancellationException;
import org.apache.hadoop.fs.FSDataInputStream;
import org.apache.hadoop.fs.FSDataOutputStream;
import org.apache.hadoop.fs.Path;
import org.apache.spark.api.java.JavaRDD;

import sparksoniq.config.SparksoniqRuntimeConfiguration;
import sparksoniq.exceptions.ParsingException;
import sparksoniq.exceptions.SparksoniqRuntimeException;
import sparksoniq.jsoniq.compiler.JsoniqExpressionTreeVisitor;
import sparksoniq.jsoniq.compiler.parser.JsoniqLexer;
import sparksoniq.jsoniq.compiler.parser.JsoniqParser;
import sparksoniq.jsoniq.compiler.translator.expr.Expression;
import sparksoniq.jsoniq.compiler.translator.metadata.ExpressionMetadata;
import sparksoniq.jsoniq.item.Item;
import sparksoniq.jsoniq.runtime.iterator.RuntimeIterator;
import sparksoniq.semantics.DynamicContext;
import sparksoniq.semantics.visitor.RuntimeIteratorVisitor;
import sparksoniq.semantics.visitor.StaticContextVisitor;
import sparksoniq.spark.SparkSessionManager;
import sparksoniq.utils.FileUtils;

import java.io.BufferedOutputStream;
import java.io.IOException;
import java.net.URI;
import java.nio.charset.Charset;
import java.nio.file.DirectoryStream;
import java.nio.file.Files;
import java.nio.file.LinkOption;
import java.nio.file.Paths;
import java.util.Arrays;
import java.util.List;


public class JsoniqQueryExecutor {
    public static final String TEMP_QUERY_FILE_NAME = "Temp_Query";
    private SparksoniqRuntimeConfiguration _configuration;
    private boolean _useLocalOutputLog;

    public JsoniqQueryExecutor(boolean useLocalOutputLog, SparksoniqRuntimeConfiguration configuration) {
        _configuration = configuration;
        _useLocalOutputLog = useLocalOutputLog;
        SparkSessionManager.COLLECT_ITEM_LIMIT = configuration.getResultSizeCap();
    }

    public void runLocal(String queryFile, String outputPath) throws IOException {
<<<<<<< HEAD
        CharStream charStream = CharStreams.fromFileName(queryFile);
=======
        File outputFile = null;
        if(outputPath != null)
        {
            outputFile = new File(outputPath);
            if(outputFile.exists())
            {
                if(!_configuration.getOverwrite())
                {
                    System.err.println("Output path " + outputPath + " already exists. Please use --overwrite yes to overwrite.");
                    System.exit(1);
                } else if(outputFile.isDirectory()) {
                    org.apache.commons.io.FileUtils.deleteDirectory(outputFile);
                } else {
                    outputFile.delete();
                }
            }
        }

        FileInputStream fis = new FileInputStream(queryFile);
>>>>>>> d78c3666
        long startTime = System.currentTimeMillis();
        JsoniqExpressionTreeVisitor visitor = this.parse(new JsoniqLexer(charStream));
        // generate static context
        generateStaticContext(visitor.getQueryExpression());
        // generate iterators
        RuntimeIterator result = generateRuntimeIterators(visitor.getQueryExpression());
        if(_configuration.isPrintIteratorTree())
        {
            StringBuffer sb = new StringBuffer();
            result.print(sb, 0);
            System.out.println(sb);
            return;
        }
        if (result.isRDD() && outputPath != null) {
            JavaRDD<Item> rdd = result.getRDD(new DynamicContext());
            JavaRDD<String> output = rdd.map(o -> o.serialize());
            output.saveAsTextFile(outputPath);
        } else {
            String output = runIterators(result);
            if (outputPath != null) {
                List<String> lines = Arrays.asList(output);
                org.apache.commons.io.FileUtils.writeLines(outputFile, "UTF-8", lines);
            } else {
                System.out.println(output);
            }
        }
        long endTime = System.currentTimeMillis();
        long totalTime = endTime - startTime;
        if (_configuration.getLogPath() != null) {
            writeTimeLog(totalTime);
        }
    }

    public void run(String queryFile, String outputPath) throws IOException {
        JsoniqLexer lexer = getInputSource(queryFile);
        long startTime = System.currentTimeMillis();
        JsoniqExpressionTreeVisitor visitor = this.parse(lexer);
        // generate static context
        generateStaticContext(visitor.getQueryExpression());
        // generate iterators
        RuntimeIterator result = generateRuntimeIterators(visitor.getQueryExpression());
        // collect output in memory and write to filesystem from java
        if (_useLocalOutputLog) {
            String output = runIterators(result);
            org.apache.hadoop.fs.FileSystem fileSystem = org.apache.hadoop.fs.FileSystem
                    .get(SparkSessionManager.getInstance().getJavaSparkContext().hadoopConfiguration());
            FSDataOutputStream fsDataOutputStream = fileSystem.create(new Path(outputPath));
            BufferedOutputStream stream = new BufferedOutputStream(fsDataOutputStream);
            stream.write(output.getBytes());
            stream.close();
            // else write from Spark RDD
        } else {
            if (!result.isRDD())
                throw new SparksoniqRuntimeException("Could not find any RDD iterators in executor");
            JavaRDD<Item> rdd = result.getRDD(new DynamicContext());
            JavaRDD<String> output = rdd.map(o -> o.serialize());
            output.saveAsTextFile(outputPath);
        }
        long endTime = System.currentTimeMillis();
        long totalTime = endTime - startTime;
        if (_configuration.getLogPath() != null) {
            writeTimeLog(totalTime);
        }
    }

    private void writeTimeLog(long totalTime) throws IOException {
        String result = "[ExecTime]" + totalTime;
        if (_configuration.getLogPath().startsWith("file://") || _configuration.getLogPath().startsWith("/")) {
            String timeLogPath = _configuration.getLogPath().substring(0, _configuration.getLogPath().lastIndexOf("/"));
            timeLogPath += Path.SEPARATOR + "time_log_";
            java.nio.file.Path finalPath = FileUtils.getUniqueFileName(timeLogPath);
            java.nio.file.Files.write(finalPath, result.getBytes());
        }
        if (_configuration.getLogPath().startsWith("hdfs://")) {
            org.apache.hadoop.fs.FileSystem fileSystem = org.apache.hadoop.fs.FileSystem
                    .get(SparkSessionManager.getInstance().getJavaSparkContext().hadoopConfiguration());
            FSDataOutputStream fsDataOutputStream = fileSystem.create(new Path(_configuration.getLogPath()));
            BufferedOutputStream stream = new BufferedOutputStream(fsDataOutputStream);
            stream.write(result.getBytes());
            stream.close();
        }
        if (_configuration.getLogPath().startsWith("./")) {
            List<String> lines = Arrays.asList(result);
            java.nio.file.Path file = Paths.get(_configuration.getLogPath());
            Files.write(file, lines, Charset.forName("UTF-8"));
        }
    }

    public String runInteractive(java.nio.file.Path queryFile) throws IOException {
        // create temp file
        JsoniqLexer lexer = getInputSource(queryFile.toString());
        JsoniqExpressionTreeVisitor visitor = this.parse(lexer);
        // generate static context
        generateStaticContext(visitor.getQueryExpression());
        // generate iterators
        RuntimeIterator runtimeIterator = generateRuntimeIterators(visitor.getQueryExpression());
        // execute locally for simple expressions
        if (!runtimeIterator.isRDD()) {
            String localOutput = this.runIterators(runtimeIterator);
            return localOutput;
        }
        String rddOutput = this.getRDDResults(runtimeIterator);
        return rddOutput;
    }

    private JsoniqLexer getInputSource(String arg) throws IOException {
        arg = arg.trim();
        //return embedded file
        if (arg.isEmpty())
            new JsoniqLexer(CharStreams.fromStream(Main.class.getResourceAsStream("/queries/runQuery.iq")));
        if (arg.startsWith("file://") || arg.startsWith("/")) {
            return new JsoniqLexer(CharStreams.fromFileName(arg));
        }
        if (arg.startsWith("hdfs://")) {
            org.apache.hadoop.fs.FileSystem fileSystem = org.apache.hadoop.fs.FileSystem
                    .get(URI.create(arg), SparkSessionManager.getInstance().getJavaSparkContext().hadoopConfiguration());
            FSDataInputStream in;
            try {
                in = fileSystem.open(new Path(arg));
            } catch (Exception ex) {
                // ex.printStackTrace();
                throw ex;
            }
            return new JsoniqLexer(CharStreams.fromStream(in));
        }
        throw new RuntimeException("Unknown url protocol");
    }

    private JsoniqExpressionTreeVisitor parse(JsoniqLexer lexer) {
        JsoniqParser parser = new JsoniqParser(new CommonTokenStream(lexer));
        parser.setErrorHandler(new BailErrorStrategy());
        JsoniqExpressionTreeVisitor visitor = new JsoniqExpressionTreeVisitor();
        try {
            // TODO Handle module extras
            JsoniqParser.ModuleContext module = parser.module();
            JsoniqParser.MainModuleContext main = module.main;
            visitor.visit(main);
        } catch (ParseCancellationException ex) {
            ParsingException e = new ParsingException(lexer.getText(), new ExpressionMetadata(lexer.getLine(),
                    lexer.getCharPositionInLine()));
            e.initCause(ex);
            throw e;
        }
        return visitor;
    }

    private void generateStaticContext(Expression expression) {
        new StaticContextVisitor().visit(expression, expression.getStaticContext());
    }

    private RuntimeIterator generateRuntimeIterators(Expression expression) {
        RuntimeIterator result = new RuntimeIteratorVisitor().visit(expression, null);
        return result;
    }

    protected String runIterators(RuntimeIterator iterator) {
        String actualOutput = getIteratorOutput(iterator);
        return actualOutput;
    }

    private String getIteratorOutput(RuntimeIterator iterator) {
        iterator.open(new DynamicContext());
        Item result = null;
        if (iterator.hasNext()) {
            result = iterator.next();
        }
        if (result == null) {
            return "";
        }
        String singleOutput = result.serialize();
        if (!iterator.hasNext())
            return singleOutput;
        else {
            int itemCount = 0;
            StringBuilder sb = new StringBuilder();
            sb.append(result.serialize());
            sb.append("\n");
            while (iterator.hasNext() &&
                    ((itemCount < _configuration.getResultSizeCap() && _configuration.getResultSizeCap() > 0) ||
                            _configuration.getResultSizeCap() == 0)) {
                sb.append(iterator.next().serialize());
                sb.append("\n");
                itemCount++;
            }
            // remove last comma
            return sb.toString();
        }
    }

    private String getRDDResults(RuntimeIterator result) {
        JavaRDD<Item> rdd = result.getRDD(new DynamicContext());
        JavaRDD<String> output = rdd.map(o -> o.serialize());
        long resultCount = output.count();
        if (resultCount == 0) {
            return "";
        }
        if (resultCount == 1) {
            return output.collect().get(0);
        }
        if (resultCount > 1) {
            List<String> collectedOutput;
            if (SparkSessionManager.LIMIT_COLLECT()) {
                collectedOutput = output.take(SparkSessionManager.COLLECT_ITEM_LIMIT);
                if (collectedOutput.size() == SparkSessionManager.COLLECT_ITEM_LIMIT) {
                    if (Main.terminal == null) {
                        System.out.println("Results have been truncated to:" + SparkSessionManager.COLLECT_ITEM_LIMIT
                                + " items. This value can be configured with the --result-size parameter at startup.\n");
                    } else {
                        Main.terminal.output("\nWarning: Results have been truncated to: " + SparkSessionManager.COLLECT_ITEM_LIMIT
                                + " items. This value can be configured with the --result-size parameter at startup.\n");
                    }
                }
            } else {
                collectedOutput = output.collect();
            }

            StringBuilder sb = new StringBuilder();
            for (String item : collectedOutput) {
                sb.append(item);
                sb.append("\n");
            }

            return sb.toString();
        }
        throw new SparksoniqRuntimeException("Unexpected rdd result count in getRDDResults()");
    }
}<|MERGE_RESOLUTION|>--- conflicted
+++ resolved
@@ -70,9 +70,6 @@
     }
 
     public void runLocal(String queryFile, String outputPath) throws IOException {
-<<<<<<< HEAD
-        CharStream charStream = CharStreams.fromFileName(queryFile);
-=======
         File outputFile = null;
         if(outputPath != null)
         {
@@ -91,8 +88,7 @@
             }
         }
 
-        FileInputStream fis = new FileInputStream(queryFile);
->>>>>>> d78c3666
+        CharStream charStream = CharStreams.fromFileName(queryFile);
         long startTime = System.currentTimeMillis();
         JsoniqExpressionTreeVisitor visitor = this.parse(new JsoniqLexer(charStream));
         // generate static context
