--- conflicted
+++ resolved
@@ -99,15 +99,9 @@
         }
     }
 
-<<<<<<< HEAD
-    static Item getItemFromRow(Row row, IteratorMetadata metadata) {
-        List<String> keys = new ArrayList<String>();
-        List<Item> values = new ArrayList<Item>();
-=======
     public static Item getItemFromRow(Row row, IteratorMetadata metadata) {
         List<String> keys = new ArrayList<>();
         List<Item> values = new ArrayList<>();
->>>>>>> db1365d4
         StructType schema = row.schema();
         StructField[] fields = schema.fields();
         String[] fieldnames = schema.fieldNames();
