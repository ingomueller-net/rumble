/*
 * Licensed to the Apache Software Foundation (ASF) under one or more
 * contributor license agreements. See the NOTICE file distributed with
 * this work for additional information regarding copyright ownership.
 * The ASF licenses this file to You under the Apache License, Version 2.0
 * (the "License"); you may not use this file except in compliance with
 * the License. You may obtain a copy of the License at
 *
 * http://www.apache.org/licenses/LICENSE-2.0
 *
 * Unless required by applicable law or agreed to in writing, software
 * distributed under the License is distributed on an "AS IS" BASIS,
 * WITHOUT WARRANTIES OR CONDITIONS OF ANY KIND, either express or implied.
 * See the License for the specific language governing permissions and
 * limitations under the License.
 *
 * Authors: Stefan Irimescu, Can Berker Cikis
 *
 */

package sparksoniq.semantics.types;


import org.rumbledb.api.Item;

import java.io.Serializable;

public class ItemType implements Serializable {


    private static final long serialVersionUID = 1L;
    private ItemTypes _type;

    public ItemType() {
    }

    public ItemType(ItemTypes type) {
        this._type = type;

    }

    public ItemTypes getType() {
        return _type;
    }

    public boolean isSubtypeOf(ItemType superType) {
        if (superType.getType() == ItemTypes.Item)
            return true;
        if (superType.getType() == ItemTypes.JSONItem) {
            if (
                _type == ItemTypes.ObjectItem
                    || _type == ItemTypes.ArrayItem
                    || _type == ItemTypes.JSONItem
                    || _type == ItemTypes.NullItem
            )
                return true;
            return false;
        }

        if (superType.getType() == ItemTypes.AtomicItem) {
            if (
                _type == ItemTypes.StringItem
                    || _type == ItemTypes.IntegerItem
                    || _type == ItemTypes.DecimalItem
                    || _type == ItemTypes.DoubleItem
                    || _type == ItemTypes.BooleanItem
            )
                return true;
            return false;
        }

        return false;
    }

<<<<<<< HEAD
    @Override public boolean equals(Object o) {
=======
    @Override
    public boolean equals(Object o) {
>>>>>>> db1365d4
        if (!(o instanceof ItemType))
            return false;
        ItemType itemType = (ItemType) o;
        return this.getType().equals(itemType.getType());
    }
}<|MERGE_RESOLUTION|>--- conflicted
+++ resolved
@@ -20,8 +20,6 @@
 
 package sparksoniq.semantics.types;
 
-
-import org.rumbledb.api.Item;
 
 import java.io.Serializable;
 
@@ -72,12 +70,8 @@
         return false;
     }
 
-<<<<<<< HEAD
-    @Override public boolean equals(Object o) {
-=======
     @Override
     public boolean equals(Object o) {
->>>>>>> db1365d4
         if (!(o instanceof ItemType))
             return false;
         ItemType itemType = (ItemType) o;
