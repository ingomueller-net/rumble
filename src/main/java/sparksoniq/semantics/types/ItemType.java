--- conflicted
+++ resolved
@@ -132,12 +132,8 @@
                     || this.type == ItemTypes.DecimalItem
                     || this.type == ItemTypes.DoubleItem
                     || this.type == ItemTypes.BooleanItem
-<<<<<<< HEAD
                     || this.type == ItemTypes.AnyURIItem
-            )
-=======
             ) {
->>>>>>> 4dd5838d
                 return true;
             }
             return false;
