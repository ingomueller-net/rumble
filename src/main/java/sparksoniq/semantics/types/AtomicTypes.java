--- conflicted
+++ resolved
@@ -9,11 +9,9 @@
     DoubleItem,
     BooleanItem,
 
-<<<<<<< HEAD
     DurationItem,
-=======
+
     HexBinaryItem,
->>>>>>> e1b52db5
 
     NullItem,
 }