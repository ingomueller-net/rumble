--- conflicted
+++ resolved
@@ -460,21 +460,7 @@
             }
             return Functions.getBuiltInFunctionIterator(identifier, arguments, iteratorMetadata);
         }
-        if (Functions.checkUserDefinedFunctionExists(identifier)) {
-            return new UserDefinedFunctionCallIterator(identifier, arguments, iteratorMetadata);
-        }
-<<<<<<< HEAD
-        throw new UnknownFunctionCallException(
-                identifier.getName(),
-                identifier.getArity(),
-                createIteratorMetadata(expression)
-=======
-        return new StaticUserDefinedFunctionCallIterator(
-                identifier,
-                arguments,
-                iteratorMetadata
->>>>>>> eca04ee3
-        );
+        return new StaticUserDefinedFunctionCallIterator(identifier, arguments, iteratorMetadata);
     }
 
     @Override
