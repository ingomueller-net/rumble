--- conflicted
+++ resolved
@@ -43,10 +43,7 @@
 import sparksoniq.jsoniq.compiler.translator.expr.flowr.WhereClause;
 import sparksoniq.jsoniq.compiler.translator.expr.operational.AdditiveExpression;
 import sparksoniq.jsoniq.compiler.translator.expr.operational.AndExpression;
-<<<<<<< HEAD
-=======
 import sparksoniq.jsoniq.compiler.translator.expr.operational.CastExpression;
->>>>>>> 51c9e289
 import sparksoniq.jsoniq.compiler.translator.expr.operational.CastableExpression;
 import sparksoniq.jsoniq.compiler.translator.expr.operational.ComparisonExpression;
 import sparksoniq.jsoniq.compiler.translator.expr.operational.InstanceOfExpression;
@@ -86,10 +83,7 @@
 import sparksoniq.jsoniq.runtime.iterator.functions.base.Functions;
 import sparksoniq.jsoniq.runtime.iterator.operational.AdditiveOperationIterator;
 import sparksoniq.jsoniq.runtime.iterator.operational.AndOperationIterator;
-<<<<<<< HEAD
-=======
 import sparksoniq.jsoniq.runtime.iterator.operational.CastIterator;
->>>>>>> 51c9e289
 import sparksoniq.jsoniq.runtime.iterator.operational.CastableIterator;
 import sparksoniq.jsoniq.runtime.iterator.operational.ComparisonOperationIterator;
 import sparksoniq.jsoniq.runtime.iterator.operational.InstanceOfIterator;
@@ -549,10 +543,7 @@
     public RuntimeIterator visitCastableExpression(CastableExpression expression, RuntimeIterator argument) {
         if (expression.isActive()) {
             RuntimeIterator childExpression = this.visit(expression.getMainExpression(), argument);
-<<<<<<< HEAD
             return new CastableIterator(childExpression, expression.get_atomicType().getSingleType(),
-=======
-            return new CastableIterator(childExpression, expression.get_atomicType().getAtomicType(),
                     createIteratorMetadata(expression));
         } else
             return defaultAction(expression, argument);
@@ -562,8 +553,7 @@
     public RuntimeIterator visitCastExpression(CastExpression expression, RuntimeIterator argument) {
         if (expression.isActive()) {
             RuntimeIterator childExpression = this.visit(expression.getMainExpression(), argument);
-            return new CastIterator(childExpression, expression.get_atomicType().getAtomicType(),
->>>>>>> 51c9e289
+            return new CastIterator(childExpression, expression.get_atomicType().getSingleType(),
                     createIteratorMetadata(expression));
         } else
             return defaultAction(expression, argument);
