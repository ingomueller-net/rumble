--- conflicted
+++ resolved
@@ -1026,11 +1026,5 @@
                 expression.getMetadata()
         );
     }
-<<<<<<< HEAD
-
-    private IteratorMetadata createIteratorMetadata(Node expression) {
-        return new IteratorMetadata(expression.getMetadata());
-    }
-=======
->>>>>>> bc86356b
+
 }