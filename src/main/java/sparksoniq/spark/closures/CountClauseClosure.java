--- conflicted
+++ resolved
@@ -26,16 +26,11 @@
 import sparksoniq.jsoniq.tuple.FlworTuple;
 
 public class CountClauseClosure implements Function<Tuple2<FlworTuple, Long>, FlworTuple> {
-<<<<<<< HEAD
     /**
 	 * 
 	 */
 	private static final long serialVersionUID = 1L;
 	private String variableName;
-    private IteratorMetadata metadata;
-=======
-    private String variableName;
->>>>>>> 29966ba7
 
     public CountClauseClosure(String variableName) {
         this.variableName = variableName;
