--- conflicted
+++ resolved
@@ -174,25 +174,24 @@
                 expression.open(tupleContext);
                 while (expression.hasNext()) {
                     Item resultItem = expression.next();
-<<<<<<< HEAD
                     if (resultItem != null) {
                         if (!resultItem.isAtomic())
-                            throw new NonAtomicKeyException("Order by keys must be atomics",
-                                    orderByExpression.getIteratorMetadata().getExpressionMetadata());
+                            throw new NonAtomicKeyException(
+                                    "Order by keys must be atomics",
+                                    orderByExpression.getIteratorMetadata().getExpressionMetadata()
+                            );
                         if (resultItem.isBinary()) {
                             String itemType = ItemTypes.getItemTypeName(resultItem.getClass().getSimpleName());
-                            throw new UnexpectedTypeException("\"" + itemType
-                                    + "\": invalid type: can not compare for equality to type \""
-                                    + itemType + "\"", getMetadata());
+                            throw new UnexpectedTypeException(
+                                    "\""
+                                        + itemType
+                                        + "\": invalid type: can not compare for equality to type \""
+                                        + itemType
+                                        + "\"",
+                                    getMetadata()
+                            );
                         }
                     }
-=======
-                    if (resultItem != null && !resultItem.isAtomic())
-                        throw new NonAtomicKeyException(
-                                "Order by keys must be atomics",
-                                orderByExpression.getIteratorMetadata().getExpressionMetadata()
-                        );
->>>>>>> 1c703c4f
                     isFieldEmpty = false;
                     results.add(resultItem);
                 }
@@ -340,9 +339,14 @@
                 columnType = DataTypes.DoubleType;
             } else if (columnTypeString.equals("decimal")) {
                 columnType = DataTypes.createDecimalType();
-            } else if (columnTypeString.equals("duration") || columnTypeString.equals("yearMonthDuration")
-                    || columnTypeString.equals("dayTimeDuration") || columnTypeString.equals("dateTime")
-                    || columnTypeString.equals("date") || columnTypeString.equals("time")) {
+            } else if (
+                columnTypeString.equals("duration")
+                    || columnTypeString.equals("yearMonthDuration")
+                    || columnTypeString.equals("dayTimeDuration")
+                    || columnTypeString.equals("dateTime")
+                    || columnTypeString.equals("date")
+                    || columnTypeString.equals("time")
+            ) {
                 columnType = DataTypes.LongType;
             } else {
                 throw new SparksoniqRuntimeException(
