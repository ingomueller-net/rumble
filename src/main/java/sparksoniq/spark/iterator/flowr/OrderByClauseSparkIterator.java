--- conflicted
+++ resolved
@@ -153,7 +153,6 @@
                 expression.open(tupleContext);
                 while (expression.hasNext()) {
                     Item resultItem = expression.next();
-<<<<<<< HEAD
                     if (resultItem != null) {
                         if (!resultItem.isAtomic())
                             throw new NonAtomicKeyException(
@@ -171,13 +170,6 @@
                                     getMetadata()
                             );
                         }
-=======
-                    if (resultItem != null && !resultItem.isAtomic()) {
-                        throw new NonAtomicKeyException(
-                                "Order by keys must be atomics",
-                                orderByExpression.getIteratorMetadata().getExpressionMetadata()
-                        );
->>>>>>> cec24219
                     }
                     isFieldEmpty = false;
                     results.add(resultItem);
@@ -301,31 +293,6 @@
 
             // create fields for the given value types
             columnName = columnIndex + "-valueField";
-<<<<<<< HEAD
-            if (columnTypeString.equals("bool")) {
-                columnType = DataTypes.BooleanType;
-            } else if (columnTypeString.equals("string")) {
-                columnType = DataTypes.StringType;
-            } else if (columnTypeString.equals("integer")) {
-                columnType = DataTypes.IntegerType;
-            } else if (columnTypeString.equals("double")) {
-                columnType = DataTypes.DoubleType;
-            } else if (columnTypeString.equals("decimal")) {
-                columnType = DataTypes.createDecimalType();
-            } else if (
-                columnTypeString.equals("duration")
-                    || columnTypeString.equals("yearMonthDuration")
-                    || columnTypeString.equals("dayTimeDuration")
-                    || columnTypeString.equals("dateTime")
-                    || columnTypeString.equals("date")
-                    || columnTypeString.equals("time")
-            ) {
-                columnType = DataTypes.LongType;
-            } else {
-                throw new SparksoniqRuntimeException(
-                        "Unexpected ordering type found while determining UDF return type."
-                );
-=======
             switch (columnTypeString) {
                 case "bool":
                     columnType = DataTypes.BooleanType;
@@ -341,12 +308,19 @@
                     break;
                 case "decimal":
                     columnType = DataTypes.createDecimalType();
+                    break;
+                case "duration":
+                case "yearMonthDuration":
+                case "dayTimeDuration":
+                case "dateTime":
+                case "date":
+                case "time":
+                    columnType = DataTypes.LongType;
                     break;
                 default:
                     throw new SparksoniqRuntimeException(
                             "Unexpected ordering type found while determining UDF return type."
                     );
->>>>>>> cec24219
             }
             typedFields.add(DataTypes.createStructField(columnName, columnType, true));
 
@@ -409,8 +383,7 @@
     }
 
     public Map<String, DynamicContext.VariableDependency> getVariableDependencies() {
-        Map<String, DynamicContext.VariableDependency> result =
-            new TreeMap<String, DynamicContext.VariableDependency>();
+        Map<String, DynamicContext.VariableDependency> result = new TreeMap<>();
         for (OrderByClauseSparkIteratorExpression iterator : _expressions) {
             result.putAll(iterator.getExpression().getVariableDependencies());
         }
@@ -422,9 +395,7 @@
     }
 
     public Set<String> getVariablesBoundInCurrentFLWORExpression() {
-        Set<String> result = new HashSet<String>();
-        result.addAll(_child.getVariablesBoundInCurrentFLWORExpression());
-        return result;
+        return new HashSet<>(_child.getVariablesBoundInCurrentFLWORExpression());
     }
 
     public void print(StringBuffer buffer, int indent) {
@@ -439,8 +410,7 @@
     ) {
         // start with an empty projection.
         Map<String, DynamicContext.VariableDependency> projection =
-            new TreeMap<String, DynamicContext.VariableDependency>();
-        projection.putAll(parentProjection);
+            new TreeMap<>(parentProjection);
 
         // add the variable dependencies needed by this for clause's expression.
         for (OrderByClauseSparkIteratorExpression iterator : _expressions) {
