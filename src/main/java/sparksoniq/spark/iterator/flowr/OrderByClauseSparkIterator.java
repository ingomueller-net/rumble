--- conflicted
+++ resolved
@@ -43,21 +43,16 @@
 import sparksoniq.spark.DataFrameUtils;
 import sparksoniq.spark.closures.OrderByClauseSortClosure;
 import sparksoniq.spark.closures.OrderByMapToPairClosure;
-import sparksoniq.spark.iterator.flowr.expression.GroupByClauseSparkIteratorExpression;
 import sparksoniq.spark.iterator.flowr.expression.OrderByClauseSparkIteratorExpression;
 import sparksoniq.spark.udf.OrderClauseCreateColumnsUDF;
 import sparksoniq.spark.udf.OrderClauseDetermineTypeUDF;
 
 import java.util.ArrayList;
-<<<<<<< HEAD
 import java.util.LinkedHashMap;
 import java.util.List;
 import java.util.Map;
-=======
 import java.util.HashSet;
-import java.util.List;
 import java.util.Set;
->>>>>>> af42e17b
 import java.util.TreeMap;
 
 public class OrderByClauseSparkIterator extends SparkRuntimeTupleIterator {
@@ -201,7 +196,6 @@
         return keyTuplePair.map(tuple2 -> tuple2._2());
     }
 
-<<<<<<< HEAD
     @Override
     public Dataset<Row> getDataFrame(DynamicContext context) {
         if (this._child == null) {
@@ -332,7 +326,8 @@
                         projectSQL, selectSQL, udfSQL, appendedOrderingColumnsName, orderingSQL
                 )
         );
-=======
+    }
+
     public Set<String> getVariableDependencies()
     {
         Set<String> result = new HashSet<String>();
@@ -359,6 +354,5 @@
         {
             iterator.getExpression().print(buffer, indent+1);
         }
->>>>>>> af42e17b
     }
 }