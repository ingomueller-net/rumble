/*
 * Licensed to the Apache Software Foundation (ASF) under one or more
 * contributor license agreements. See the NOTICE file distributed with
 * this work for additional information regarding copyright ownership.
 * The ASF licenses this file to You under the Apache License, Version 2.0
 * (the "License"); you may not use this file except in compliance with
 * the License. You may obtain a copy of the License at
 *
 * http://www.apache.org/licenses/LICENSE-2.0
 *
 * Unless required by applicable law or agreed to in writing, software
 * distributed under the License is distributed on an "AS IS" BASIS,
 * WITHOUT WARRANTIES OR CONDITIONS OF ANY KIND, either express or implied.
 * See the License for the specific language governing permissions and
 * limitations under the License.
 *
 * Authors: Stefan Irimescu, Can Berker Cikis
 *
 */

package sparksoniq.spark.iterator.flowr;

import org.apache.spark.api.java.JavaRDD;
import org.apache.spark.sql.Dataset;
import org.apache.spark.sql.Row;
import org.apache.spark.sql.types.DataTypes;
import org.apache.spark.sql.types.StructField;
import org.apache.spark.sql.types.StructType;
import org.rumbledb.api.Item;
import sparksoniq.exceptions.IteratorFlowException;
import sparksoniq.exceptions.TreatException;
import sparksoniq.exceptions.UnexpectedTypeException;
import sparksoniq.jsoniq.runtime.iterator.RuntimeIterator;
import sparksoniq.jsoniq.runtime.iterator.primary.VariableReferenceIterator;
import sparksoniq.jsoniq.runtime.metadata.IteratorMetadata;
import sparksoniq.jsoniq.runtime.tupleiterator.RuntimeTupleIterator;
import sparksoniq.jsoniq.tuple.FlworTuple;
import sparksoniq.semantics.DynamicContext;
import sparksoniq.spark.DataFrameUtils;
import sparksoniq.spark.SparkSessionManager;
import sparksoniq.spark.closures.ForClauseLocalToRowClosure;
import sparksoniq.spark.closures.ForClauseSerializeClosure;
import sparksoniq.spark.udf.ForClauseUDF;

import java.util.ArrayList;
import java.util.Arrays;
import java.util.HashSet;
import java.util.List;
import java.util.Map;
import java.util.Set;
import java.util.TreeMap;

public class ForClauseSparkIterator extends RuntimeTupleIterator {


    private static final long serialVersionUID = 1L;
    private String _variableName; // for efficient use in local iteration
    private RuntimeIterator _expression;
    private Map<String, DynamicContext.VariableDependency> _dependencies;
    private DynamicContext _tupleContext; // re-use same DynamicContext object for efficiency
    private FlworTuple _nextLocalTupleResult;
    private FlworTuple _inputTuple; // tuple received from child, used for tuple creation

    public ForClauseSparkIterator(
            RuntimeTupleIterator child,
            VariableReferenceIterator variableReference,
            RuntimeIterator assignmentExpression,
            IteratorMetadata iteratorMetadata
    ) {
        super(child, iteratorMetadata);
        _variableName = variableReference.getVariableName();
        _expression = assignmentExpression;
        _dependencies = _expression.getVariableDependencies();
    }

    @Override
    public boolean isDataFrame() {
        return (_expression.isRDD() || (_child != null && _child.isDataFrame()));
    }


    @Override
    public void open(DynamicContext context) {
        super.open(context);
<<<<<<< HEAD

        // isRDD checks omitted, as open is used for non-RDD(local) operations

        if (this._child != null) { //if it's not a start clause
=======
        if (this._child != null) { // if it's not a start clause
>>>>>>> cec24219
            _child.open(_currentDynamicContext);
            _tupleContext = new DynamicContext(_currentDynamicContext);     // assign current context as parent

            setNextLocalTupleResult();

        } else {    //if it's a start clause, get results using only the _expression
            _expression.open(this._currentDynamicContext);
            setResultFromExpression();
        }
    }

    @Override
    public FlworTuple next() {
        if (_hasNext) {
            FlworTuple result = _nextLocalTupleResult; // save the result to be returned
            // calculate and store the next result
            if (_child == null) { // if it's the initial for clause, call the correct function
                setResultFromExpression();
            } else {
                setNextLocalTupleResult();
            }
            return result;
        }
        throw new IteratorFlowException("Invalid next() call in let flwor clause", getMetadata());
    }

    private void setNextLocalTupleResult() {
        if (_expression.isOpen()) {
            if (setResultFromExpression()) {
                return;
            }
        }

        while (_child.hasNext()) {
            _inputTuple = _child.next();
            _tupleContext.removeAllVariables();             // clear the previous variables
            _tupleContext.setBindingsFromTuple(_inputTuple);      // assign new variables from new tuple

            _expression.open(_tupleContext);
            if (setResultFromExpression()) {
                return;
            }
        }

        // execution reaches here when there are no more results
        _child.close();
    }

    /**
     * _expression has to be open prior to call.
     *
     * @return true if _nextLocalTupleResult is set and _hasNext is true, false otherwise
     */
    private boolean setResultFromExpression() {
        if (_expression.hasNext()) { // if expression returns a value, set it as next
            List<Item> results = new ArrayList<>();
            results.add(_expression.next());
            FlworTuple newTuple;
            if (_child == null) { // if initial for clause
                newTuple = new FlworTuple(_variableName, results);
            } else {
                newTuple = new FlworTuple(_inputTuple, _variableName, results);
            }
            _nextLocalTupleResult = newTuple;
            this._hasNext = true;
            return true;
        } else {
            _expression.close();
            this._hasNext = false;
            return false;
        }
    }

    @Override
    public void close() {
        this._isOpen = false;
        if (_child != null) {
            this._child.close();
        }
    }

<<<<<<< HEAD

    @Override
    public JavaRDD<FlworTuple> getRDD(DynamicContext context) {
        JavaRDD<Item> initialRdd;
        this._rdd = SparkSessionManager.getInstance().getJavaSparkContext().emptyRDD();

        if (this._child == null) {
            initialRdd = _expression.getRDD(context);
            this._rdd = initialRdd.map(new InitialForClauseClosure(_variableName));
        } else { // if it's not a start clause

            if (_child.isRDD()) {
                this._rdd = this._child.getRDD(context);
                this._rdd = this._rdd.flatMap(new ForClauseClosure(_expression, _variableName));

            } else { // if child is locally evaluated
                // _expression is definitely an RDD if execution flows here

                _child.open(context);
                _tupleContext = new DynamicContext(context); // assign current context as parent
                while (_child.hasNext()) {
                    _inputTuple = _child.next();
                    _tupleContext.removeAllVariables();             // clear the previous variables
                    _tupleContext.setBindingsFromTuple(_inputTuple);      // assign new variables from new tuple

                    JavaRDD<Item> expressionRDD = _expression.getRDD(_tupleContext);
                    this._rdd = this._rdd.union(
                        expressionRDD.map(new OLD_ForClauseLocalToRDDClosure(_variableName, _inputTuple))
                    );
                }
                _child.close();
            }
        }
        return _rdd;
    }

=======
>>>>>>> cec24219
    @Override
    public Dataset<Row> getDataFrame(
            DynamicContext context,
            Map<String, DynamicContext.VariableDependency> parentProjection
    ) {
        // if it's a starting clause
        if (this._child == null) {
            // create initial RDD from expression
            JavaRDD<Item> initialRdd = _expression.getRDD(context);

            // define a schema
            List<StructField> fields = new ArrayList<>();
            StructField field = DataTypes.createStructField(_variableName, DataTypes.BinaryType, true);
            fields.add(field);
            StructType schema = DataTypes.createStructType(fields);

            JavaRDD<Row> rowRDD = initialRdd.map(new ForClauseSerializeClosure());

            // apply the schema to row RDD
            return SparkSessionManager.getInstance().getOrCreateSession().createDataFrame(rowRDD, schema);
        }

        if (_child.isDataFrame()) {
            Dataset<Row> df = this._child.getDataFrame(context, getProjection(parentProjection));

            StructType inputSchema = df.schema();

            int duplicateVariableIndex = Arrays.asList(inputSchema.fieldNames()).indexOf(_variableName);

            List<String> allColumns = DataFrameUtils.getColumnNames(inputSchema, duplicateVariableIndex, null);
            List<String> UDFcolumns = DataFrameUtils.getColumnNames(inputSchema, -1, _dependencies);

            df.sparkSession()
                .udf()
                .register(
                    "forClauseUDF",
                    new ForClauseUDF(_expression, UDFcolumns),
                    DataTypes.createArrayType(DataTypes.BinaryType)
                );

            String selectSQL = DataFrameUtils.getSQL(allColumns, true);
            String udfSQL = DataFrameUtils.getSQL(UDFcolumns, false);

            df.createOrReplaceTempView("input");
            df = df.sparkSession()
                .sql(
                    String.format(
                        "select %s explode(forClauseUDF(array(%s))) as `%s` from input",
                        selectSQL,
                        udfSQL,
                        _variableName
                    )
                );
            return df;
        }

        // if child is locally evaluated
        // _expression is definitely an RDD if execution flows here
        Dataset<Row> df = null;
        _child.open(context);
        _tupleContext = new DynamicContext(context); // assign current context as parent
        while (_child.hasNext()) {
            _inputTuple = _child.next();
            _tupleContext.removeAllVariables();                         // clear the previous variables
            _tupleContext.setBindingsFromTuple(_inputTuple);            // assign new variables from new tuple

            JavaRDD<Item> expressionRDD = _expression.getRDD(_tupleContext);

            // TODO - Optimization: Iterate schema creation only once
            Set<String> oldColumnNames = _inputTuple.getKeys();
            List<String> newColumnNames = new ArrayList<>(oldColumnNames);
            newColumnNames.add(_variableName);
            List<StructField> fields = new ArrayList<>();
            for (String columnName : newColumnNames) {
                StructField field = DataTypes.createStructField(columnName, DataTypes.BinaryType, true);
                fields.add(field);
            }
            StructType schema = DataTypes.createStructType(fields);

            JavaRDD<Row> rowRDD = expressionRDD.map(new ForClauseLocalToRowClosure(_inputTuple));

            if (df == null) {
                df = SparkSessionManager.getInstance().getOrCreateSession().createDataFrame(rowRDD, schema);
            } else {
                df = df.union(SparkSessionManager.getInstance().getOrCreateSession().createDataFrame(rowRDD, schema));
            }
        }
        _child.close();
        return df;
    }

    public Map<String, DynamicContext.VariableDependency> getVariableDependencies() {
        Map<String, DynamicContext.VariableDependency> result =
            new TreeMap<>(_expression.getVariableDependencies());
        if (_child != null) {
            for (String var : _child.getVariablesBoundInCurrentFLWORExpression()) {
                result.remove(var);
            }
            result.putAll(_child.getVariableDependencies());
        }
        return result;
    }

    public Set<String> getVariablesBoundInCurrentFLWORExpression() {
        Set<String> result = new HashSet<>();
        if (_child != null) {
            result.addAll(_child.getVariablesBoundInCurrentFLWORExpression());
        }
        result.add(_variableName);
        return result;
    }

    public void print(StringBuffer buffer, int indent) {
        super.print(buffer, indent);
        for (int i = 0; i < indent + 1; ++i) {
            buffer.append("  ");
        }
<<<<<<< HEAD
        buffer.append("Variable ").append(_variableName).append("\n");
=======
        buffer.append("Variable ").append(_variableName);
        buffer.append("\n");
>>>>>>> cec24219
        _expression.print(buffer, indent + 1);
    }

    public Map<String, DynamicContext.VariableDependency> getProjection(
            Map<String, DynamicContext.VariableDependency> parentProjection
    ) {
        if (_child == null) {
            return null;
        }

        // start with an empty projection.

        // copy over the projection needed by the parent clause.
        Map<String, DynamicContext.VariableDependency> projection =
            new TreeMap<>(parentProjection);

        // remove the variable that this for clause binds.
        projection.remove(_variableName);

        // add the variable dependencies needed by this for clause's expression.
        Map<String, DynamicContext.VariableDependency> exprDependency = _expression.getVariableDependencies();
        for (String variable : exprDependency.keySet()) {
            if (projection.containsKey(variable)) {
                if (projection.get(variable) != exprDependency.get(variable)) {
                    // If the projection already needed a different kind of dependency, we fall back to the full
                    // sequence of items.
                    projection.put(variable, DynamicContext.VariableDependency.FULL);
                }
            } else {
                projection.put(variable, exprDependency.get(variable));
            }
        }
        return projection;
    }
}<|MERGE_RESOLUTION|>--- conflicted
+++ resolved
@@ -28,8 +28,6 @@
 import org.apache.spark.sql.types.StructType;
 import org.rumbledb.api.Item;
 import sparksoniq.exceptions.IteratorFlowException;
-import sparksoniq.exceptions.TreatException;
-import sparksoniq.exceptions.UnexpectedTypeException;
 import sparksoniq.jsoniq.runtime.iterator.RuntimeIterator;
 import sparksoniq.jsoniq.runtime.iterator.primary.VariableReferenceIterator;
 import sparksoniq.jsoniq.runtime.metadata.IteratorMetadata;
@@ -82,20 +80,14 @@
     @Override
     public void open(DynamicContext context) {
         super.open(context);
-<<<<<<< HEAD
-
-        // isRDD checks omitted, as open is used for non-RDD(local) operations
-
-        if (this._child != null) { //if it's not a start clause
-=======
+
         if (this._child != null) { // if it's not a start clause
->>>>>>> cec24219
             _child.open(_currentDynamicContext);
-            _tupleContext = new DynamicContext(_currentDynamicContext);     // assign current context as parent
+            _tupleContext = new DynamicContext(_currentDynamicContext); // assign current context as parent
 
             setNextLocalTupleResult();
 
-        } else {    //if it's a start clause, get results using only the _expression
+        } else { // if it's a start clause, get results using only the _expression
             _expression.open(this._currentDynamicContext);
             setResultFromExpression();
         }
@@ -125,8 +117,8 @@
 
         while (_child.hasNext()) {
             _inputTuple = _child.next();
-            _tupleContext.removeAllVariables();             // clear the previous variables
-            _tupleContext.setBindingsFromTuple(_inputTuple);      // assign new variables from new tuple
+            _tupleContext.removeAllVariables(); // clear the previous variables
+            _tupleContext.setBindingsFromTuple(_inputTuple); // assign new variables from new tuple
 
             _expression.open(_tupleContext);
             if (setResultFromExpression()) {
@@ -171,45 +163,6 @@
         }
     }
 
-<<<<<<< HEAD
-
-    @Override
-    public JavaRDD<FlworTuple> getRDD(DynamicContext context) {
-        JavaRDD<Item> initialRdd;
-        this._rdd = SparkSessionManager.getInstance().getJavaSparkContext().emptyRDD();
-
-        if (this._child == null) {
-            initialRdd = _expression.getRDD(context);
-            this._rdd = initialRdd.map(new InitialForClauseClosure(_variableName));
-        } else { // if it's not a start clause
-
-            if (_child.isRDD()) {
-                this._rdd = this._child.getRDD(context);
-                this._rdd = this._rdd.flatMap(new ForClauseClosure(_expression, _variableName));
-
-            } else { // if child is locally evaluated
-                // _expression is definitely an RDD if execution flows here
-
-                _child.open(context);
-                _tupleContext = new DynamicContext(context); // assign current context as parent
-                while (_child.hasNext()) {
-                    _inputTuple = _child.next();
-                    _tupleContext.removeAllVariables();             // clear the previous variables
-                    _tupleContext.setBindingsFromTuple(_inputTuple);      // assign new variables from new tuple
-
-                    JavaRDD<Item> expressionRDD = _expression.getRDD(_tupleContext);
-                    this._rdd = this._rdd.union(
-                        expressionRDD.map(new OLD_ForClauseLocalToRDDClosure(_variableName, _inputTuple))
-                    );
-                }
-                _child.close();
-            }
-        }
-        return _rdd;
-    }
-
-=======
->>>>>>> cec24219
     @Override
     public Dataset<Row> getDataFrame(
             DynamicContext context,
@@ -273,8 +226,8 @@
         _tupleContext = new DynamicContext(context); // assign current context as parent
         while (_child.hasNext()) {
             _inputTuple = _child.next();
-            _tupleContext.removeAllVariables();                         // clear the previous variables
-            _tupleContext.setBindingsFromTuple(_inputTuple);            // assign new variables from new tuple
+            _tupleContext.removeAllVariables(); // clear the previous variables
+            _tupleContext.setBindingsFromTuple(_inputTuple); // assign new variables from new tuple
 
             JavaRDD<Item> expressionRDD = _expression.getRDD(_tupleContext);
 
@@ -327,12 +280,7 @@
         for (int i = 0; i < indent + 1; ++i) {
             buffer.append("  ");
         }
-<<<<<<< HEAD
         buffer.append("Variable ").append(_variableName).append("\n");
-=======
-        buffer.append("Variable ").append(_variableName);
-        buffer.append("\n");
->>>>>>> cec24219
         _expression.print(buffer, indent + 1);
     }
 
