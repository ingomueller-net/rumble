--- conflicted
+++ resolved
@@ -41,11 +41,8 @@
 import sparksoniq.spark.udf.CountClauseSerializeUDF;
 
 import java.util.ArrayList;
-<<<<<<< HEAD
 import java.util.Arrays;
-=======
 import java.util.HashSet;
->>>>>>> af42e17b
 import java.util.List;
 import java.util.Set;
 
@@ -126,7 +123,6 @@
                 .map(new CountClauseClosure(variableName, getMetadata()));
     }
 
-<<<<<<< HEAD
     @Override
     public Dataset<Row> getDataFrame(DynamicContext context) {
         if (this._child == null) {
@@ -148,7 +144,8 @@
                         selectSQL, _variableName, _variableName)
         );
         return dfWithIndex;
-=======
+    }
+
     public Set<String> getVariableDependencies()
     {
         Set<String> result = new HashSet<String>();
@@ -173,6 +170,5 @@
         }
         buffer.append("Variable " + _variableName);
         buffer.append("\n");
->>>>>>> af42e17b
     }
 }