/*
 * Licensed to the Apache Software Foundation (ASF) under one or more
 * contributor license agreements.  See the NOTICE file distributed with
 * this work for additional information regarding copyright ownership.
 * The ASF licenses this file to You under the Apache License, Version 2.0
 * (the "License"); you may not use this file except in compliance with
 * the License.  You may obtain a copy of the License at
 *
 *     http://www.apache.org/licenses/LICENSE-2.0
 *
 * Unless required by applicable law or agreed to in writing, software
 * distributed under the License is distributed on an "AS IS" BASIS,
 * WITHOUT WARRANTIES OR CONDITIONS OF ANY KIND, either express or implied.
 * See the License for the specific language governing permissions and
 * limitations under the License.
 *
 * Authors: Stefan Irimescu, Can Berker Cikis
 *
 */

package sparksoniq.spark.iterator.flowr;

import org.apache.spark.api.java.JavaRDD;
import org.apache.spark.sql.Dataset;
import org.apache.spark.sql.Row;
import org.apache.spark.sql.types.DataTypes;
import org.apache.spark.sql.types.StructType;
import sparksoniq.exceptions.IteratorFlowException;
import sparksoniq.exceptions.SparksoniqRuntimeException;
import sparksoniq.jsoniq.item.Item;
import sparksoniq.jsoniq.runtime.iterator.RuntimeIterator;
import sparksoniq.jsoniq.runtime.iterator.primary.VariableReferenceIterator;
import sparksoniq.jsoniq.runtime.metadata.IteratorMetadata;
import sparksoniq.jsoniq.runtime.tupleiterator.RuntimeTupleIterator;
import sparksoniq.jsoniq.runtime.tupleiterator.SparkRuntimeTupleIterator;
import sparksoniq.jsoniq.tuple.FlworTuple;
import sparksoniq.semantics.DynamicContext;
import sparksoniq.spark.DataFrameUtils;
import sparksoniq.spark.closures.OLD_LetClauseMapClosure;
import sparksoniq.spark.udf.LetClauseUDF;

import java.util.ArrayList;
<<<<<<< HEAD
import java.util.Arrays;
=======
import java.util.HashSet;
>>>>>>> af42e17b
import java.util.List;
import java.util.Set;

public class LetClauseSparkIterator extends SparkRuntimeTupleIterator {

    private String _variableName;           // for efficient use in local iteration
    private RuntimeIterator _expression;
    private DynamicContext _tupleContext;   // re-use same DynamicContext object for efficiency
    private FlworTuple _nextLocalTupleResult;

    public LetClauseSparkIterator(RuntimeTupleIterator child, VariableReferenceIterator variableReference, RuntimeIterator expression, IteratorMetadata iteratorMetadata) {
        super(child, iteratorMetadata);
        _variableName = variableReference.getVariableName();
        _expression = expression;
    }

    @Override
    public boolean isRDD() {
        if (this._child == null) {
            return false;
        } else {
            return _child.isRDD();
        }
    }

    @Override
    public boolean isDataFrame() {
        if (this._child == null) {
            return false;
        } else {
            return _child.isDataFrame();
        }
    }

    @Override
    public FlworTuple next() {
        if (_hasNext == true) {
            FlworTuple result = _nextLocalTupleResult;      // save the result to be returned
            setNextLocalTupleResult();              // calculate and store the next result
            return result;
        }
        throw new IteratorFlowException("Invalid next() call in let flwor clause", getMetadata());
    }

    private void setNextLocalTupleResult() {
        // if first let clause, there are no more tuples
        if (this._child == null) {
            this._hasNext = false;
            return;
        }

        if (_child.hasNext()) {
            FlworTuple inputTuple = _child.next();
            _tupleContext.removeAllVariables();             // clear the previous variables
            _tupleContext.setBindingsFromTuple(inputTuple);      // assign new variables from new tuple

            List<Item> results = new ArrayList<>();
            _expression.open(_tupleContext);
            while (_expression.hasNext())
                results.add(_expression.next());
            _expression.close();

            FlworTuple newTuple = new FlworTuple(inputTuple, _variableName, results);
            _nextLocalTupleResult = newTuple;
            this._hasNext = true;
        } else {
            _child.close();
            this._hasNext = false;
        }
    }

    @Override
    public void open(DynamicContext context) {
        super.open(context);

        // isRDD checks omitted, as open is used for non-RDD(local) operations

        if (this._child != null) { //if it's not a start clause
            _child.open(_currentDynamicContext);
            _tupleContext = new DynamicContext(_currentDynamicContext);     // assign current context as parent

            setNextLocalTupleResult();
        } else {    //if it's a start clause, it returns only one tuple
            // expression is materialized
            List<Item> results = new ArrayList<>();
            _expression.open(this._currentDynamicContext);
            while (_expression.hasNext())
                results.add(_expression.next());
            _expression.close();

            FlworTuple newTuple = new FlworTuple(_variableName, results);
            _nextLocalTupleResult = newTuple;
        }
    }

    @Override
    public void close() {
        this._isOpen = false;
        result = null;
        if (_child != null) {
            _child.close();
        }
    }

    @Override
    public JavaRDD<FlworTuple> getRDD(DynamicContext context) {
        if (this._child != null) {
            this._rdd = _child.getRDD(context);
            this._rdd = this._rdd.map(new OLD_LetClauseMapClosure(_variableName, _expression));
            return _rdd;
        }
        throw new SparksoniqRuntimeException("Initial letClauses don't support RDDs");
    }

<<<<<<< HEAD
    @Override
    public Dataset<Row> getDataFrame(DynamicContext context) {
        //if it's not a start clause
        if (this._child != null) {
            Dataset<Row> df = _child.getDataFrame(context);

            StructType inputSchema = df.schema();

            df.sparkSession().udf().register("letClauseUDF",
                    new LetClauseUDF(_expression, inputSchema), DataTypes.BinaryType);

            int duplicateVariableIndex = Arrays.asList(inputSchema.fieldNames()).indexOf(_variableName);
            String selectSQL = DataFrameUtils.getSQL(inputSchema, duplicateVariableIndex, true);
            String udfSQL = DataFrameUtils.getSQL(inputSchema, -1, false);

            df.createOrReplaceTempView("input");
            df = df.sparkSession().sql(
                    String.format("select %s letClauseUDF(array(%s)) as `%s` from input",
                            selectSQL, udfSQL, _variableName)
            );
            return df;
        }
        throw new SparksoniqRuntimeException("Initial letClauses don't support DataFrames");
=======
    public Set<String> getVariableDependencies()
    {
        Set<String> result = new HashSet<String>();
        result.addAll(_expression.getVariableDependencies());
        if(_child != null)
        {
            result.removeAll(_child.getVariablesBoundInCurrentFLWORExpression());
            result.addAll(_child.getVariableDependencies());
        }
        return result;
    }

    public Set<String> getVariablesBoundInCurrentFLWORExpression()
    {
        Set<String> result = new HashSet<String>();
        if(_child != null)
        {
            result.addAll(_child.getVariablesBoundInCurrentFLWORExpression());
        }
        result.add(_variableName);
        return result;
    }
    
    public void print(StringBuffer buffer, int indent)
    {
        super.print(buffer, indent);
        for (int i = 0; i < indent + 1; ++i)
        {
            buffer.append("  ");
        }
        buffer.append("Variable " + _variableName);
        buffer.append("\n");
        _expression.print(buffer, indent+1);
>>>>>>> af42e17b
    }
}<|MERGE_RESOLUTION|>--- conflicted
+++ resolved
@@ -40,11 +40,8 @@
 import sparksoniq.spark.udf.LetClauseUDF;
 
 import java.util.ArrayList;
-<<<<<<< HEAD
 import java.util.Arrays;
-=======
 import java.util.HashSet;
->>>>>>> af42e17b
 import java.util.List;
 import java.util.Set;
 
@@ -159,7 +156,6 @@
         throw new SparksoniqRuntimeException("Initial letClauses don't support RDDs");
     }
 
-<<<<<<< HEAD
     @Override
     public Dataset<Row> getDataFrame(DynamicContext context) {
         //if it's not a start clause
@@ -183,7 +179,8 @@
             return df;
         }
         throw new SparksoniqRuntimeException("Initial letClauses don't support DataFrames");
-=======
+    }
+
     public Set<String> getVariableDependencies()
     {
         Set<String> result = new HashSet<String>();
@@ -217,6 +214,5 @@
         buffer.append("Variable " + _variableName);
         buffer.append("\n");
         _expression.print(buffer, indent+1);
->>>>>>> af42e17b
     }
 }