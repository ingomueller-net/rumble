--- conflicted
+++ resolved
@@ -166,14 +166,8 @@
     private static String COMMA = ",";
 
     /**
-<<<<<<< HEAD
      * @param columnNames names of the columns in the schema
-     * @param trailingComma          boolean field to have a trailing comma
-=======
-     * @param inputSchema schema specifies the columns to be used in the query
-     * @param duplicateVariableIndex enables skipping a variable
      * @param trailingComma boolean field to have a trailing comma
->>>>>>> 1c703c4f
      * @return comma separated variables to be used in spark SQL
      */
     public static String getSQL(
