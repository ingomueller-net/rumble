--- conflicted
+++ resolved
@@ -35,11 +35,7 @@
 import java.util.ArrayList;
 import java.util.List;
 
-<<<<<<< HEAD
-public class ForClauseUDF implements UDF1<WrappedArray, List<byte[]>> {
-=======
-public class ForClauseUDF implements UDF1<WrappedArray<byte[]>, List> {
->>>>>>> 4ec7b0a9
+public class ForClauseUDF implements UDF1<WrappedArray<byte[]>, List<byte[]>> {
 	/**
 	 * 
 	 */
