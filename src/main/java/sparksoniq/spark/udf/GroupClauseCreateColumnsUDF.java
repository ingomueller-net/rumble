/*
 * Licensed to the Apache Software Foundation (ASF) under one or more
 * contributor license agreements. See the NOTICE file distributed with
 * this work for additional information regarding copyright ownership.
 * The ASF licenses this file to You under the Apache License, Version 2.0
 * (the "License"); you may not use this file except in compliance with
 * the License. You may obtain a copy of the License at
 *
 * http://www.apache.org/licenses/LICENSE-2.0
 *
 * Unless required by applicable law or agreed to in writing, software
 * distributed under the License is distributed on an "AS IS" BASIS,
 * WITHOUT WARRANTIES OR CONDITIONS OF ANY KIND, either express or implied.
 * See the License for the specific language governing permissions and
 * limitations under the License.
 *
 * Authors: Stefan Irimescu, Can Berker Cikis
 *
 */

package sparksoniq.spark.udf;

import com.esotericsoftware.kryo.Kryo;
import com.esotericsoftware.kryo.io.Input;
import org.apache.spark.sql.Row;
import org.apache.spark.sql.RowFactory;
import org.apache.spark.sql.api.java.UDF1;
import org.joda.time.Instant;
import org.rumbledb.api.Item;

import scala.collection.mutable.WrappedArray;
import sparksoniq.exceptions.UnexpectedTypeException;
import sparksoniq.jsoniq.runtime.iterator.primary.VariableReferenceIterator;
import sparksoniq.semantics.DynamicContext;
import sparksoniq.spark.DataFrameUtils;

import java.io.IOException;
import java.util.ArrayList;
import java.util.List;

public class GroupClauseCreateColumnsUDF implements UDF1<WrappedArray<byte[]>, Row> {

    private static final long serialVersionUID = 1L;
    private List<VariableReferenceIterator> _expressions;
    private List<String> _inputColumnNames;

    private List<List<Item>> _deserializedParams;
    private DynamicContext _context;
    private List<Object> _results;

    private transient Kryo _kryo;
    private transient Input _input;

    public GroupClauseCreateColumnsUDF(
            List<VariableReferenceIterator> expressions,
            List<String> inputColumnNames
    ) {
        _expressions = expressions;
        _inputColumnNames = inputColumnNames;

        _deserializedParams = new ArrayList<>();
        _context = new DynamicContext();
        _results = new ArrayList<>();

        _kryo = new Kryo();
        _kryo.setReferences(false);
        DataFrameUtils.registerKryoClassesKryo(_kryo);
        _input = new Input();
    }

    @Override
    public Row call(WrappedArray<byte[]> wrappedParameters) {
        _deserializedParams.clear();
        _results.clear();

        DataFrameUtils.deserializeWrappedParameters(wrappedParameters, _deserializedParams, _kryo, _input);

        for (int expressionIndex = 0; expressionIndex < _expressions.size(); expressionIndex++) {
            VariableReferenceIterator expression = _expressions.get(expressionIndex);

            // nulls, true, false and empty sequences have special grouping captured in the first grouping column.
            // The second column is used for strings, with a special value in the first column.
            // The third column is used for numbers (as a double), with a special value in the first column.
            int emptySequenceGroupIndex = 1;
            int nullGroupIndex = 2;
            int booleanTrueGroupIndex = 3;
            int booleanFalseGroupIndex = 4;
            int stringGroupIndex = 5;
            int doubleGroupIndex = 5;
            int durationGroupIndex = 5;

            // prepare dynamic context
            _context.removeAllVariables();
            for (int columnIndex = 0; columnIndex < _inputColumnNames.size(); columnIndex++) {
                _context.addVariableValue(_inputColumnNames.get(columnIndex), _deserializedParams.get(columnIndex));
            }

            // apply expression in the dynamic context
            expression.open(_context);
            boolean isEmptySequence = true;
            if (expression.hasNext()) {
                isEmptySequence = false;
                Item nextItem = expression.next();
                if (nextItem.isNull()) {
                    _results.add(nullGroupIndex);
                    _results.add(null);
                    _results.add(null);
<<<<<<< HEAD
                    _results.add(null);
                } else if (nextItem.isBoolean() ){
                    if(nextItem.getBooleanValue())
                    {
=======
                } else if (nextItem.isBoolean()) {
                    if (nextItem.getBooleanValue()) {
>>>>>>> 1c703c4f
                        _results.add(booleanTrueGroupIndex);
                    } else {
                        _results.add(booleanFalseGroupIndex);
                    }
                    _results.add(null);
                    _results.add(null);
                    _results.add(null);
                } else if (nextItem.isString() || nextItem.isHexBinary() || nextItem.isBase64Binary()) {
                    _results.add(stringGroupIndex);
                    _results.add(nextItem.getStringValue());
                    _results.add(null);
                    _results.add(null);
                } else if (nextItem.isInteger()) {
                    _results.add(doubleGroupIndex);
                    _results.add(null);
                    _results.add(new Double(nextItem.getIntegerValue()));
                    _results.add(null);
                } else if (nextItem.isDecimal()) {
                    _results.add(doubleGroupIndex);
                    _results.add(null);
                    _results.add(new Double(nextItem.getDecimalValue().doubleValue()));
                    _results.add(null);
                } else if (nextItem.isDouble()) {
                    _results.add(doubleGroupIndex);
                    _results.add(null);
                    _results.add(nextItem.castToDoubleValue());
                    _results.add(null);
                } else if (nextItem.isDuration()) {
                    _results.add(durationGroupIndex);
                    _results.add(null);
                    _results.add(null);
                    _results.add(nextItem.getDurationValue().toDurationFrom(Instant.now()).getMillis());
                } else if (nextItem.hasDateTime()) {
                    _results.add(durationGroupIndex);
                    _results.add(null);
                    _results.add(null);
                    _results.add(nextItem.getDateTimeValue().getMillis());
                } else {
                    throw new UnexpectedTypeException(
                            "Group by variable can not contain arrays or objects.",
                            expression.getMetadata()
                    );
                }
            }
            if (expression.hasNext()) {
                throw new UnexpectedTypeException(
                        "Can not group on variables with sequences of multiple items.",
                        expression.getMetadata()
                );
            }
            if (isEmptySequence) {
                _results.add(emptySequenceGroupIndex);
                _results.add(null);
                _results.add(null);
                _results.add(null);
            }
            expression.close();

        }
        return RowFactory.create(_results.toArray());
    }
<<<<<<< HEAD
    
    private void readObject(java.io.ObjectInputStream in) throws IOException, ClassNotFoundException {
=======

    private void readObject(java.io.ObjectInputStream in)
            throws IOException,
                ClassNotFoundException {
>>>>>>> 1c703c4f
        in.defaultReadObject();

        _kryo = new Kryo();
        _kryo.setReferences(false);
        DataFrameUtils.registerKryoClassesKryo(_kryo);
        _input = new Input();
    }
}<|MERGE_RESOLUTION|>--- conflicted
+++ resolved
@@ -75,9 +75,7 @@
 
         DataFrameUtils.deserializeWrappedParameters(wrappedParameters, _deserializedParams, _kryo, _input);
 
-        for (int expressionIndex = 0; expressionIndex < _expressions.size(); expressionIndex++) {
-            VariableReferenceIterator expression = _expressions.get(expressionIndex);
-
+        for (VariableReferenceIterator expression : _expressions) {
             // nulls, true, false and empty sequences have special grouping captured in the first grouping column.
             // The second column is used for strings, with a special value in the first column.
             // The third column is used for numbers (as a double), with a special value in the first column.
@@ -88,6 +86,7 @@
             int stringGroupIndex = 5;
             int doubleGroupIndex = 5;
             int durationGroupIndex = 5;
+            int dateTimeGroupIndex = 5;
 
             // prepare dynamic context
             _context.removeAllVariables();
@@ -105,15 +104,9 @@
                     _results.add(nullGroupIndex);
                     _results.add(null);
                     _results.add(null);
-<<<<<<< HEAD
                     _results.add(null);
-                } else if (nextItem.isBoolean() ){
-                    if(nextItem.getBooleanValue())
-                    {
-=======
                 } else if (nextItem.isBoolean()) {
                     if (nextItem.getBooleanValue()) {
->>>>>>> 1c703c4f
                         _results.add(booleanTrueGroupIndex);
                     } else {
                         _results.add(booleanFalseGroupIndex);
@@ -129,17 +122,17 @@
                 } else if (nextItem.isInteger()) {
                     _results.add(doubleGroupIndex);
                     _results.add(null);
-                    _results.add(new Double(nextItem.getIntegerValue()));
+                    _results.add(nextItem.castToDoubleValue());
                     _results.add(null);
                 } else if (nextItem.isDecimal()) {
                     _results.add(doubleGroupIndex);
                     _results.add(null);
-                    _results.add(new Double(nextItem.getDecimalValue().doubleValue()));
+                    _results.add(nextItem.castToDoubleValue());
                     _results.add(null);
                 } else if (nextItem.isDouble()) {
                     _results.add(doubleGroupIndex);
                     _results.add(null);
-                    _results.add(nextItem.castToDoubleValue());
+                    _results.add(nextItem.getDoubleValue());
                     _results.add(null);
                 } else if (nextItem.isDuration()) {
                     _results.add(durationGroupIndex);
@@ -147,7 +140,7 @@
                     _results.add(null);
                     _results.add(nextItem.getDurationValue().toDurationFrom(Instant.now()).getMillis());
                 } else if (nextItem.hasDateTime()) {
-                    _results.add(durationGroupIndex);
+                    _results.add(dateTimeGroupIndex);
                     _results.add(null);
                     _results.add(null);
                     _results.add(nextItem.getDateTimeValue().getMillis());
@@ -175,15 +168,10 @@
         }
         return RowFactory.create(_results.toArray());
     }
-<<<<<<< HEAD
-    
-    private void readObject(java.io.ObjectInputStream in) throws IOException, ClassNotFoundException {
-=======
 
     private void readObject(java.io.ObjectInputStream in)
             throws IOException,
                 ClassNotFoundException {
->>>>>>> 1c703c4f
         in.defaultReadObject();
 
         _kryo = new Kryo();
