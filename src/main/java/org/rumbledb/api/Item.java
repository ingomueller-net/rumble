--- conflicted
+++ resolved
@@ -243,21 +243,20 @@
     }
 
     /**
-<<<<<<< HEAD
      * Returns the period value of the item, if it is a atomic item of type duration.
      *
-     * @return the period value as a DurationItem.
+     * @return the period value as a Period.
      */
     public Period getDurationValue() {
         throw new RuntimeException("Item is not a duration.");
-=======
+    }
+    /**
      * Returns the byte[] value of the item, if it is a atomic item of type hexBinary.
      *
      * @return the hexBinary value as an array of bytes.
      */
     public byte[] getBinaryValue() {
         throw new RuntimeException("Item is not a hexBinary.");
->>>>>>> e1b52db5
     }
 
     /**
