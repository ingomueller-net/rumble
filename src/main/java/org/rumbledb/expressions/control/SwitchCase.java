--- conflicted
+++ resolved
@@ -28,11 +28,7 @@
 
 /**
  * This is a helper class that organizes the children expressions of a switch expression.
-<<<<<<< HEAD
- * From a tree perspective, all expressions in there are considered
-=======
  * From a tree perspective, all expressions in this class are considered
->>>>>>> dc37f791
  * to be direct children of the SwitchExpression.
  */
 public class SwitchCase {
