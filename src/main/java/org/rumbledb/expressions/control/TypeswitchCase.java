--- conflicted
+++ resolved
@@ -16,11 +16,7 @@
 public class TypeswitchCase {
 
     private String variableName;
-<<<<<<< HEAD
-    private List<SequenceType> union = new ArrayList<>();
-=======
-    private List<FlworVarSequenceType> union = null;
->>>>>>> 06d01049
+    private List<SequenceType> union = null;
     private final Expression returnExpression;
 
     public TypeswitchCase(
