--- conflicted
+++ resolved
@@ -145,13 +145,9 @@
         try {
             if (itemType.getType() == ItemTypes.IntegerItem) {
                 Integer.parseInt(this.getValue());
-<<<<<<< HEAD
-            } else if (itemType == AtomicTypes.AnyURIItem) {
+            } else if (itemType.getType() == ItemTypes.AnyURIItem) {
                 AnyURIItem.parseAnyURIString(this.getValue());
-            } else if (itemType == AtomicTypes.DecimalItem) {
-=======
             } else if (itemType.getType() == ItemTypes.DecimalItem) {
->>>>>>> d74ccd25
                 if (this.getValue().contains("e") || this.getValue().contains("E")) {
                     return false;
                 }
