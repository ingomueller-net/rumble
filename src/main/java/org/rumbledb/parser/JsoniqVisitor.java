// Generated from ./src/main/java/org/rumbledb/parser/Jsoniq.g4 by ANTLR 4.7

// Java header
package org.rumbledb.parser;

import org.antlr.v4.runtime.tree.ParseTreeVisitor;

/**
 * This interface defines a complete generic visitor for a parse tree produced
 * by {@link JsoniqParser}.
 *
 * @param <T> The return type of the visit operation. Use {@link Void} for
 * operations with no return type.
 */
public interface JsoniqVisitor<T> extends ParseTreeVisitor<T> {
	/**
	 * Visit a parse tree produced by {@link JsoniqParser#module}.
	 * @param ctx the parse tree
	 * @return the visitor result
	 */
	T visitModule(JsoniqParser.ModuleContext ctx);
	/**
	 * Visit a parse tree produced by {@link JsoniqParser#mainModule}.
	 * @param ctx the parse tree
	 * @return the visitor result
	 */
	T visitMainModule(JsoniqParser.MainModuleContext ctx);
	/**
	 * Visit a parse tree produced by {@link JsoniqParser#libraryModule}.
	 * @param ctx the parse tree
	 * @return the visitor result
	 */
	T visitLibraryModule(JsoniqParser.LibraryModuleContext ctx);
	/**
	 * Visit a parse tree produced by {@link JsoniqParser#prolog}.
	 * @param ctx the parse tree
	 * @return the visitor result
	 */
	T visitProlog(JsoniqParser.PrologContext ctx);
	/**
	 * Visit a parse tree produced by {@link JsoniqParser#defaultCollationDecl}.
	 * @param ctx the parse tree
	 * @return the visitor result
	 */
	T visitDefaultCollationDecl(JsoniqParser.DefaultCollationDeclContext ctx);
	/**
	 * Visit a parse tree produced by {@link JsoniqParser#orderingModeDecl}.
	 * @param ctx the parse tree
	 * @return the visitor result
	 */
	T visitOrderingModeDecl(JsoniqParser.OrderingModeDeclContext ctx);
	/**
	 * Visit a parse tree produced by {@link JsoniqParser#emptyOrderDecl}.
	 * @param ctx the parse tree
	 * @return the visitor result
	 */
	T visitEmptyOrderDecl(JsoniqParser.EmptyOrderDeclContext ctx);
	/**
	 * Visit a parse tree produced by {@link JsoniqParser#decimalFormatDecl}.
	 * @param ctx the parse tree
	 * @return the visitor result
	 */
	T visitDecimalFormatDecl(JsoniqParser.DecimalFormatDeclContext ctx);
	/**
	 * Visit a parse tree produced by {@link JsoniqParser#dfPropertyName}.
	 * @param ctx the parse tree
	 * @return the visitor result
	 */
	T visitDfPropertyName(JsoniqParser.DfPropertyNameContext ctx);
	/**
	 * Visit a parse tree produced by {@link JsoniqParser#moduleImport}.
	 * @param ctx the parse tree
	 * @return the visitor result
	 */
	T visitModuleImport(JsoniqParser.ModuleImportContext ctx);
	/**
	 * Visit a parse tree produced by {@link JsoniqParser#varDecl}.
	 * @param ctx the parse tree
	 * @return the visitor result
	 */
	T visitVarDecl(JsoniqParser.VarDeclContext ctx);
	/**
	 * Visit a parse tree produced by {@link JsoniqParser#functionDecl}.
	 * @param ctx the parse tree
	 * @return the visitor result
	 */
	T visitFunctionDecl(JsoniqParser.FunctionDeclContext ctx);
	/**
	 * Visit a parse tree produced by {@link JsoniqParser#paramList}.
	 * @param ctx the parse tree
	 * @return the visitor result
	 */
	T visitParamList(JsoniqParser.ParamListContext ctx);
	/**
	 * Visit a parse tree produced by {@link JsoniqParser#param}.
	 * @param ctx the parse tree
	 * @return the visitor result
	 */
	T visitParam(JsoniqParser.ParamContext ctx);
	/**
	 * Visit a parse tree produced by {@link JsoniqParser#expr}.
	 * @param ctx the parse tree
	 * @return the visitor result
	 */
	T visitExpr(JsoniqParser.ExprContext ctx);
	/**
	 * Visit a parse tree produced by {@link JsoniqParser#exprSingle}.
	 * @param ctx the parse tree
	 * @return the visitor result
	 */
	T visitExprSingle(JsoniqParser.ExprSingleContext ctx);
	/**
	 * Visit a parse tree produced by {@link JsoniqParser#flowrExpr}.
	 * @param ctx the parse tree
	 * @return the visitor result
	 */
	T visitFlowrExpr(JsoniqParser.FlowrExprContext ctx);
	/**
	 * Visit a parse tree produced by {@link JsoniqParser#forClause}.
	 * @param ctx the parse tree
	 * @return the visitor result
	 */
	T visitForClause(JsoniqParser.ForClauseContext ctx);
	/**
	 * Visit a parse tree produced by {@link JsoniqParser#forVar}.
	 * @param ctx the parse tree
	 * @return the visitor result
	 */
	T visitForVar(JsoniqParser.ForVarContext ctx);
	/**
	 * Visit a parse tree produced by {@link JsoniqParser#letClause}.
	 * @param ctx the parse tree
	 * @return the visitor result
	 */
	T visitLetClause(JsoniqParser.LetClauseContext ctx);
	/**
	 * Visit a parse tree produced by {@link JsoniqParser#letVar}.
	 * @param ctx the parse tree
	 * @return the visitor result
	 */
	T visitLetVar(JsoniqParser.LetVarContext ctx);
	/**
	 * Visit a parse tree produced by {@link JsoniqParser#whereClause}.
	 * @param ctx the parse tree
	 * @return the visitor result
	 */
	T visitWhereClause(JsoniqParser.WhereClauseContext ctx);
	/**
	 * Visit a parse tree produced by {@link JsoniqParser#groupByClause}.
	 * @param ctx the parse tree
	 * @return the visitor result
	 */
	T visitGroupByClause(JsoniqParser.GroupByClauseContext ctx);
	/**
	 * Visit a parse tree produced by {@link JsoniqParser#groupByVar}.
	 * @param ctx the parse tree
	 * @return the visitor result
	 */
	T visitGroupByVar(JsoniqParser.GroupByVarContext ctx);
	/**
	 * Visit a parse tree produced by {@link JsoniqParser#orderByClause}.
	 * @param ctx the parse tree
	 * @return the visitor result
	 */
	T visitOrderByClause(JsoniqParser.OrderByClauseContext ctx);
	/**
	 * Visit a parse tree produced by {@link JsoniqParser#orderByExpr}.
	 * @param ctx the parse tree
	 * @return the visitor result
	 */
	T visitOrderByExpr(JsoniqParser.OrderByExprContext ctx);
	/**
	 * Visit a parse tree produced by {@link JsoniqParser#countClause}.
	 * @param ctx the parse tree
	 * @return the visitor result
	 */
	T visitCountClause(JsoniqParser.CountClauseContext ctx);
	/**
	 * Visit a parse tree produced by {@link JsoniqParser#quantifiedExpr}.
	 * @param ctx the parse tree
	 * @return the visitor result
	 */
	T visitQuantifiedExpr(JsoniqParser.QuantifiedExprContext ctx);
	/**
	 * Visit a parse tree produced by {@link JsoniqParser#quantifiedExprVar}.
	 * @param ctx the parse tree
	 * @return the visitor result
	 */
	T visitQuantifiedExprVar(JsoniqParser.QuantifiedExprVarContext ctx);
	/**
	 * Visit a parse tree produced by {@link JsoniqParser#switchExpr}.
	 * @param ctx the parse tree
	 * @return the visitor result
	 */
	T visitSwitchExpr(JsoniqParser.SwitchExprContext ctx);
	/**
	 * Visit a parse tree produced by {@link JsoniqParser#switchCaseClause}.
	 * @param ctx the parse tree
	 * @return the visitor result
	 */
	T visitSwitchCaseClause(JsoniqParser.SwitchCaseClauseContext ctx);
	/**
	 * Visit a parse tree produced by {@link JsoniqParser#typeSwitchExpr}.
	 * @param ctx the parse tree
	 * @return the visitor result
	 */
	T visitTypeSwitchExpr(JsoniqParser.TypeSwitchExprContext ctx);
	/**
	 * Visit a parse tree produced by {@link JsoniqParser#caseClause}.
	 * @param ctx the parse tree
	 * @return the visitor result
	 */
	T visitCaseClause(JsoniqParser.CaseClauseContext ctx);
	/**
	 * Visit a parse tree produced by {@link JsoniqParser#ifExpr}.
	 * @param ctx the parse tree
	 * @return the visitor result
	 */
	T visitIfExpr(JsoniqParser.IfExprContext ctx);
	/**
	 * Visit a parse tree produced by {@link JsoniqParser#tryCatchExpr}.
	 * @param ctx the parse tree
	 * @return the visitor result
	 */
	T visitTryCatchExpr(JsoniqParser.TryCatchExprContext ctx);
	/**
	 * Visit a parse tree produced by {@link JsoniqParser#orExpr}.
	 * @param ctx the parse tree
	 * @return the visitor result
	 */
	T visitOrExpr(JsoniqParser.OrExprContext ctx);
	/**
	 * Visit a parse tree produced by {@link JsoniqParser#andExpr}.
	 * @param ctx the parse tree
	 * @return the visitor result
	 */
	T visitAndExpr(JsoniqParser.AndExprContext ctx);
	/**
	 * Visit a parse tree produced by {@link JsoniqParser#notExpr}.
	 * @param ctx the parse tree
	 * @return the visitor result
	 */
	T visitNotExpr(JsoniqParser.NotExprContext ctx);
	/**
	 * Visit a parse tree produced by {@link JsoniqParser#comparisonExpr}.
	 * @param ctx the parse tree
	 * @return the visitor result
	 */
	T visitComparisonExpr(JsoniqParser.ComparisonExprContext ctx);
	/**
	 * Visit a parse tree produced by {@link JsoniqParser#stringConcatExpr}.
	 * @param ctx the parse tree
	 * @return the visitor result
	 */
	T visitStringConcatExpr(JsoniqParser.StringConcatExprContext ctx);
	/**
	 * Visit a parse tree produced by {@link JsoniqParser#rangeExpr}.
	 * @param ctx the parse tree
	 * @return the visitor result
	 */
	T visitRangeExpr(JsoniqParser.RangeExprContext ctx);
	/**
	 * Visit a parse tree produced by {@link JsoniqParser#additiveExpr}.
	 * @param ctx the parse tree
	 * @return the visitor result
	 */
	T visitAdditiveExpr(JsoniqParser.AdditiveExprContext ctx);
	/**
	 * Visit a parse tree produced by {@link JsoniqParser#multiplicativeExpr}.
	 * @param ctx the parse tree
	 * @return the visitor result
	 */
	T visitMultiplicativeExpr(JsoniqParser.MultiplicativeExprContext ctx);
	/**
	 * Visit a parse tree produced by {@link JsoniqParser#instanceOfExpr}.
	 * @param ctx the parse tree
	 * @return the visitor result
	 */
	T visitInstanceOfExpr(JsoniqParser.InstanceOfExprContext ctx);
	/**
	 * Visit a parse tree produced by {@link JsoniqParser#treatExpr}.
	 * @param ctx the parse tree
	 * @return the visitor result
	 */
	T visitTreatExpr(JsoniqParser.TreatExprContext ctx);
	/**
	 * Visit a parse tree produced by {@link JsoniqParser#castableExpr}.
	 * @param ctx the parse tree
	 * @return the visitor result
	 */
	T visitCastableExpr(JsoniqParser.CastableExprContext ctx);
	/**
	 * Visit a parse tree produced by {@link JsoniqParser#castExpr}.
	 * @param ctx the parse tree
	 * @return the visitor result
	 */
	T visitCastExpr(JsoniqParser.CastExprContext ctx);
	/**
<<<<<<< HEAD
=======
	 * Visit a parse tree produced by {@link JsoniqParser#arrowExpr}.
	 * @param ctx the parse tree
	 * @return the visitor result
	 */
	T visitArrowExpr(JsoniqParser.ArrowExprContext ctx);
	/**
>>>>>>> 35ac2ceb
	 * Visit a parse tree produced by {@link JsoniqParser#unaryExpr}.
	 * @param ctx the parse tree
	 * @return the visitor result
	 */
	T visitUnaryExpr(JsoniqParser.UnaryExprContext ctx);
	/**
	 * Visit a parse tree produced by {@link JsoniqParser#simpleMapExpr}.
	 * @param ctx the parse tree
	 * @return the visitor result
	 */
	T visitSimpleMapExpr(JsoniqParser.SimpleMapExprContext ctx);
	/**
	 * Visit a parse tree produced by {@link JsoniqParser#postFixExpr}.
	 * @param ctx the parse tree
	 * @return the visitor result
	 */
	T visitPostFixExpr(JsoniqParser.PostFixExprContext ctx);
	/**
	 * Visit a parse tree produced by {@link JsoniqParser#arrayLookup}.
	 * @param ctx the parse tree
	 * @return the visitor result
	 */
	T visitArrayLookup(JsoniqParser.ArrayLookupContext ctx);
	/**
	 * Visit a parse tree produced by {@link JsoniqParser#arrayUnboxing}.
	 * @param ctx the parse tree
	 * @return the visitor result
	 */
	T visitArrayUnboxing(JsoniqParser.ArrayUnboxingContext ctx);
	/**
	 * Visit a parse tree produced by {@link JsoniqParser#predicate}.
	 * @param ctx the parse tree
	 * @return the visitor result
	 */
	T visitPredicate(JsoniqParser.PredicateContext ctx);
	/**
	 * Visit a parse tree produced by {@link JsoniqParser#objectLookup}.
	 * @param ctx the parse tree
	 * @return the visitor result
	 */
	T visitObjectLookup(JsoniqParser.ObjectLookupContext ctx);
	/**
	 * Visit a parse tree produced by {@link JsoniqParser#primaryExpr}.
	 * @param ctx the parse tree
	 * @return the visitor result
	 */
	T visitPrimaryExpr(JsoniqParser.PrimaryExprContext ctx);
	/**
	 * Visit a parse tree produced by {@link JsoniqParser#varRef}.
	 * @param ctx the parse tree
	 * @return the visitor result
	 */
	T visitVarRef(JsoniqParser.VarRefContext ctx);
	/**
	 * Visit a parse tree produced by {@link JsoniqParser#parenthesizedExpr}.
	 * @param ctx the parse tree
	 * @return the visitor result
	 */
	T visitParenthesizedExpr(JsoniqParser.ParenthesizedExprContext ctx);
	/**
	 * Visit a parse tree produced by {@link JsoniqParser#contextItemExpr}.
	 * @param ctx the parse tree
	 * @return the visitor result
	 */
	T visitContextItemExpr(JsoniqParser.ContextItemExprContext ctx);
	/**
	 * Visit a parse tree produced by {@link JsoniqParser#orderedExpr}.
	 * @param ctx the parse tree
	 * @return the visitor result
	 */
	T visitOrderedExpr(JsoniqParser.OrderedExprContext ctx);
	/**
	 * Visit a parse tree produced by {@link JsoniqParser#unorderedExpr}.
	 * @param ctx the parse tree
	 * @return the visitor result
	 */
	T visitUnorderedExpr(JsoniqParser.UnorderedExprContext ctx);
	/**
	 * Visit a parse tree produced by {@link JsoniqParser#functionCall}.
	 * @param ctx the parse tree
	 * @return the visitor result
	 */
	T visitFunctionCall(JsoniqParser.FunctionCallContext ctx);
	/**
	 * Visit a parse tree produced by {@link JsoniqParser#argumentList}.
	 * @param ctx the parse tree
	 * @return the visitor result
	 */
	T visitArgumentList(JsoniqParser.ArgumentListContext ctx);
	/**
	 * Visit a parse tree produced by {@link JsoniqParser#argument}.
	 * @param ctx the parse tree
	 * @return the visitor result
	 */
	T visitArgument(JsoniqParser.ArgumentContext ctx);
	/**
	 * Visit a parse tree produced by {@link JsoniqParser#functionItemExpr}.
	 * @param ctx the parse tree
	 * @return the visitor result
	 */
	T visitFunctionItemExpr(JsoniqParser.FunctionItemExprContext ctx);
	/**
	 * Visit a parse tree produced by {@link JsoniqParser#namedFunctionRef}.
	 * @param ctx the parse tree
	 * @return the visitor result
	 */
	T visitNamedFunctionRef(JsoniqParser.NamedFunctionRefContext ctx);
	/**
	 * Visit a parse tree produced by {@link JsoniqParser#inlineFunctionExpr}.
	 * @param ctx the parse tree
	 * @return the visitor result
	 */
	T visitInlineFunctionExpr(JsoniqParser.InlineFunctionExprContext ctx);
	/**
	 * Visit a parse tree produced by {@link JsoniqParser#sequenceType}.
	 * @param ctx the parse tree
	 * @return the visitor result
	 */
	T visitSequenceType(JsoniqParser.SequenceTypeContext ctx);
	/**
	 * Visit a parse tree produced by {@link JsoniqParser#objectConstructor}.
	 * @param ctx the parse tree
	 * @return the visitor result
	 */
	T visitObjectConstructor(JsoniqParser.ObjectConstructorContext ctx);
	/**
	 * Visit a parse tree produced by {@link JsoniqParser#itemType}.
	 * @param ctx the parse tree
	 * @return the visitor result
	 */
	T visitItemType(JsoniqParser.ItemTypeContext ctx);
	/**
	 * Visit a parse tree produced by {@link JsoniqParser#jSONItemTest}.
	 * @param ctx the parse tree
	 * @return the visitor result
	 */
	T visitJSONItemTest(JsoniqParser.JSONItemTestContext ctx);
	/**
	 * Visit a parse tree produced by {@link JsoniqParser#keyWordString}.
	 * @param ctx the parse tree
	 * @return the visitor result
	 */
	T visitKeyWordString(JsoniqParser.KeyWordStringContext ctx);
	/**
	 * Visit a parse tree produced by {@link JsoniqParser#keyWordInteger}.
	 * @param ctx the parse tree
	 * @return the visitor result
	 */
	T visitKeyWordInteger(JsoniqParser.KeyWordIntegerContext ctx);
	/**
	 * Visit a parse tree produced by {@link JsoniqParser#keyWordDecimal}.
	 * @param ctx the parse tree
	 * @return the visitor result
	 */
	T visitKeyWordDecimal(JsoniqParser.KeyWordDecimalContext ctx);
	/**
	 * Visit a parse tree produced by {@link JsoniqParser#keyWordDouble}.
	 * @param ctx the parse tree
	 * @return the visitor result
	 */
	T visitKeyWordDouble(JsoniqParser.KeyWordDoubleContext ctx);
	/**
	 * Visit a parse tree produced by {@link JsoniqParser#keyWordBoolean}.
	 * @param ctx the parse tree
	 * @return the visitor result
	 */
	T visitKeyWordBoolean(JsoniqParser.KeyWordBooleanContext ctx);
	/**
	 * Visit a parse tree produced by {@link JsoniqParser#keyWordDuration}.
	 * @param ctx the parse tree
	 * @return the visitor result
	 */
	T visitKeyWordDuration(JsoniqParser.KeyWordDurationContext ctx);
	/**
	 * Visit a parse tree produced by {@link JsoniqParser#keyWordYearMonthDuration}.
	 * @param ctx the parse tree
	 * @return the visitor result
	 */
	T visitKeyWordYearMonthDuration(JsoniqParser.KeyWordYearMonthDurationContext ctx);
	/**
	 * Visit a parse tree produced by {@link JsoniqParser#keyWordDayTimeDuration}.
	 * @param ctx the parse tree
	 * @return the visitor result
	 */
	T visitKeyWordDayTimeDuration(JsoniqParser.KeyWordDayTimeDurationContext ctx);
	/**
	 * Visit a parse tree produced by {@link JsoniqParser#keyWordHexBinary}.
	 * @param ctx the parse tree
	 * @return the visitor result
	 */
	T visitKeyWordHexBinary(JsoniqParser.KeyWordHexBinaryContext ctx);
	/**
	 * Visit a parse tree produced by {@link JsoniqParser#keyWordBase64Binary}.
	 * @param ctx the parse tree
	 * @return the visitor result
	 */
	T visitKeyWordBase64Binary(JsoniqParser.KeyWordBase64BinaryContext ctx);
	/**
	 * Visit a parse tree produced by {@link JsoniqParser#keyWordDateTime}.
	 * @param ctx the parse tree
	 * @return the visitor result
	 */
	T visitKeyWordDateTime(JsoniqParser.KeyWordDateTimeContext ctx);
	/**
	 * Visit a parse tree produced by {@link JsoniqParser#keyWordDate}.
	 * @param ctx the parse tree
	 * @return the visitor result
	 */
	T visitKeyWordDate(JsoniqParser.KeyWordDateContext ctx);
	/**
	 * Visit a parse tree produced by {@link JsoniqParser#keyWordTime}.
	 * @param ctx the parse tree
	 * @return the visitor result
	 */
	T visitKeyWordTime(JsoniqParser.KeyWordTimeContext ctx);
	/**
	 * Visit a parse tree produced by {@link JsoniqParser#keyWordAnyURI}.
	 * @param ctx the parse tree
	 * @return the visitor result
	 */
	T visitKeyWordAnyURI(JsoniqParser.KeyWordAnyURIContext ctx);
	/**
	 * Visit a parse tree produced by {@link JsoniqParser#typesKeywords}.
	 * @param ctx the parse tree
	 * @return the visitor result
	 */
	T visitTypesKeywords(JsoniqParser.TypesKeywordsContext ctx);
	/**
	 * Visit a parse tree produced by {@link JsoniqParser#singleType}.
	 * @param ctx the parse tree
	 * @return the visitor result
	 */
	T visitSingleType(JsoniqParser.SingleTypeContext ctx);
	/**
	 * Visit a parse tree produced by {@link JsoniqParser#atomicType}.
	 * @param ctx the parse tree
	 * @return the visitor result
	 */
	T visitAtomicType(JsoniqParser.AtomicTypeContext ctx);
	/**
	 * Visit a parse tree produced by {@link JsoniqParser#nCNameOrKeyWord}.
	 * @param ctx the parse tree
	 * @return the visitor result
	 */
	T visitNCNameOrKeyWord(JsoniqParser.NCNameOrKeyWordContext ctx);
	/**
	 * Visit a parse tree produced by {@link JsoniqParser#pairConstructor}.
	 * @param ctx the parse tree
	 * @return the visitor result
	 */
	T visitPairConstructor(JsoniqParser.PairConstructorContext ctx);
	/**
	 * Visit a parse tree produced by {@link JsoniqParser#arrayConstructor}.
	 * @param ctx the parse tree
	 * @return the visitor result
	 */
	T visitArrayConstructor(JsoniqParser.ArrayConstructorContext ctx);
	/**
	 * Visit a parse tree produced by {@link JsoniqParser#uriLiteral}.
	 * @param ctx the parse tree
	 * @return the visitor result
	 */
	T visitUriLiteral(JsoniqParser.UriLiteralContext ctx);
	/**
	 * Visit a parse tree produced by {@link JsoniqParser#stringLiteral}.
	 * @param ctx the parse tree
	 * @return the visitor result
	 */
	T visitStringLiteral(JsoniqParser.StringLiteralContext ctx);
	/**
	 * Visit a parse tree produced by {@link JsoniqParser#keyWords}.
	 * @param ctx the parse tree
	 * @return the visitor result
	 */
	T visitKeyWords(JsoniqParser.KeyWordsContext ctx);
}<|MERGE_RESOLUTION|>--- conflicted
+++ resolved
@@ -296,15 +296,12 @@
 	 */
 	T visitCastExpr(JsoniqParser.CastExprContext ctx);
 	/**
-<<<<<<< HEAD
-=======
 	 * Visit a parse tree produced by {@link JsoniqParser#arrowExpr}.
 	 * @param ctx the parse tree
 	 * @return the visitor result
 	 */
 	T visitArrowExpr(JsoniqParser.ArrowExprContext ctx);
 	/**
->>>>>>> 35ac2ceb
 	 * Visit a parse tree produced by {@link JsoniqParser#unaryExpr}.
 	 * @param ctx the parse tree
 	 * @return the visitor result
