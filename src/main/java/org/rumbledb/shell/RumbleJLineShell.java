--- conflicted
+++ resolved
@@ -129,13 +129,8 @@
                     }
                     handleException(new OurBadException(ex.getMessage()), showErrorInfo);
                 }
-<<<<<<< HEAD
             } else if (ex instanceof RumbleException) {
-                System.err.println("⚠️  ️" + ex.getMessage());
-=======
-            } else if (ex instanceof SparksoniqRuntimeException) {
                 System.err.println("⚠️  ️" + ANSIColor.RED + ex.getMessage() + ANSIColor.RESET);
->>>>>>> 378e3db1
                 if (showErrorInfo) {
                     ex.printStackTrace();
                 }
