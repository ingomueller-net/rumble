package org.rumbledb.runtime.typing;

import org.apache.spark.api.java.JavaRDD;
import org.apache.spark.api.java.function.Function;
import org.rumbledb.api.Item;
import org.rumbledb.context.DynamicContext;
import org.rumbledb.errorcodes.ErrorCode;
import org.rumbledb.exceptions.ExceptionMetadata;
import org.rumbledb.exceptions.IteratorFlowException;
import org.rumbledb.exceptions.OurBadException;
import org.rumbledb.exceptions.TreatException;
import org.rumbledb.exceptions.UnexpectedTypeException;
import org.rumbledb.runtime.HybridRuntimeIterator;
import org.rumbledb.runtime.RuntimeIterator;
import org.rumbledb.runtime.functions.sequences.general.TreatAsClosure;
import org.rumbledb.types.ItemType;
import org.rumbledb.types.SequenceType;

import sparksoniq.jsoniq.ExecutionMode;

import java.util.Collections;


public class TreatIterator extends HybridRuntimeIterator {

    private static final long serialVersionUID = 1L;
    private RuntimeIterator iterator;
    private final SequenceType sequenceType;
    private ErrorCode errorCode;

    private ItemType itemType;

    private Item nextResult;
    private Item currentResult;
    private int resultCount;

    public TreatIterator(
            RuntimeIterator iterator,
            SequenceType sequenceType,
            ErrorCode errorCode,
            ExecutionMode executionMode,
            ExceptionMetadata iteratorMetadata
    ) {
        super(Collections.singletonList(iterator), executionMode, iteratorMetadata);
        this.iterator = iterator;
        this.sequenceType = sequenceType;
        this.errorCode = errorCode;
        if (!this.sequenceType.isEmptySequence()) {
            this.itemType = this.sequenceType.getItemType();
        }
    }

    @Override
    public boolean hasNextLocal() {
        return this.hasNext;
    }

    @Override
    public void resetLocal(DynamicContext context) {
        this.resultCount = 0;
        this.iterator.reset(this.currentDynamicContextForLocalExecution);
        setNextResult();
    }

    @Override
    public void closeLocal() {
        this.iterator.close();
    }

    @Override
    public void openLocal() {
        this.resultCount = 0;
        this.iterator.open(this.currentDynamicContextForLocalExecution);
        this.setNextResult();
    }

    @Override
    public Item nextLocal() {
        if (this.hasNext) {
            this.currentResult = this.nextResult;
            setNextResult();
            return this.currentResult;
        } else {
            throw new IteratorFlowException(RuntimeIterator.FLOW_EXCEPTION_MESSAGE, getMetadata());
        }
    }

    private void setNextResult() {
        this.nextResult = null;
        if (this.iterator.hasNext()) {
            if (this.iterator.isRDD()) {
                if (this.currentResult == null) {
                    JavaRDD<Item> childRDD = this.iterator.getRDD(this.currentDynamicContextForLocalExecution);
                    int size = childRDD.take(2).size();
                    checkMoreThanOneItemSequence(size);
                    this.nextResult = childRDD.first();
                } else {
                    this.nextResult = null;
                }
            } else {
                this.nextResult = this.iterator.next();
            }
            if (this.nextResult != null) {
                this.resultCount++;
            }
        } else {
            this.iterator.close();
            checkEmptySequence(this.resultCount);
        }

        this.hasNext = this.nextResult != null;
        if (!hasNext()) {
            return;
        }

        checkTreatAsEmptySequence(this.resultCount);
        checkMoreThanOneItemSequence(this.resultCount);
        if (!this.nextResult.isTypeOf(this.itemType)) {
            switch (this.errorCode) {
                case DynamicTypeTreatErrorCode:
                    throw new TreatException(
                            this.nextResult.getDynamicType().toString()
                                + " cannot be treated as type "
                                + this.sequenceType.getItemType().toString()
                                + this.sequenceType.getArity().getSymbol(),
                            this.getMetadata()
                    );
                case UnexpectedTypeErrorCode:
                    throw new UnexpectedTypeException(
                            this.nextResult.getDynamicType().toString()
                                + " is not expected here. The expected type is "
                                + this.sequenceType.getItemType().toString()
                                + this.sequenceType.getArity().getSymbol(),
                            this.getMetadata()
                    );
                default:
                    throw new OurBadException("Unexpected error code in treat as iterator.", this.getMetadata());
            }
        }
    }

    @Override
    public JavaRDD<Item> getRDDAux(DynamicContext dynamicContext) {
        JavaRDD<Item> childRDD = this.iterator.getRDD(dynamicContext);

        if (this.sequenceType.getArity() != SequenceType.Arity.ZeroOrMore) {
            checkEmptySequence(childRDD.take(2).size());
        }

        Function<Item, Boolean> transformation = new TreatAsClosure(
                this.sequenceType,
                this.errorCode,
                getMetadata()
        );
        return childRDD.filter(transformation);
    }

    private void checkEmptySequence(int size) {
        if (
            size == 0
                && !this.sequenceType.isEmptySequence()
                && (this.sequenceType.getArity() == SequenceType.Arity.One
                    ||
                    this.sequenceType.getArity() == SequenceType.Arity.OneOrMore)
        ) {
<<<<<<< HEAD
            String message = "Empty sequence cannot be treated as type "
                + this.sequenceTypeName
                + this.sequenceType.getArity().getSymbol();
=======
>>>>>>> 2e20f98f
            switch (this.errorCode) {
                case DynamicTypeTreatErrorCode:
                    throw new TreatException(
                            "Empty sequence cannot be treated as type "
                                + this.sequenceType.getItemType().toString()
                                + this.sequenceType.getArity().getSymbol(),
                            this.getMetadata()
                    );
                case UnexpectedTypeErrorCode:
                    throw new UnexpectedTypeException(
                            "An empty sequence is not expected here. The expected type is "
                                + this.sequenceType.getItemType().toString()
                                + this.sequenceType.getArity().getSymbol(),
                            this.getMetadata()
                    );
                default:
                    throw new OurBadException("Unexpected error code in treat as iterator.", this.getMetadata());
            }
        }
    }

    private void checkTreatAsEmptySequence(int size) {
        if (size > 0 && this.sequenceType.isEmptySequence()) {
            switch (this.errorCode) {
                case DynamicTypeTreatErrorCode:
                    throw new TreatException(
                            this.nextResult.getDynamicType().toString()
                                + " cannot be treated as type empty-sequence()",
                            this.getMetadata()
                    );
                case UnexpectedTypeErrorCode:
                    throw new UnexpectedTypeException(
                            this.nextResult.getDynamicType().toString()
                                + " is not expected here. The expected type is empty-sequence().",
                            this.getMetadata()
                    );
                default:
                    throw new OurBadException("Unexpected error code in treat as iterator.", this.getMetadata());
            }
        }
    }

    private void checkMoreThanOneItemSequence(int size) {
        if (
            size > 1
                && (this.sequenceType.getArity() == SequenceType.Arity.One
                    ||
                    this.sequenceType.getArity() == SequenceType.Arity.OneOrZero)
        ) {
            switch (this.errorCode) {
                case DynamicTypeTreatErrorCode:
                    throw new TreatException(
                            "A sequence of more than one item cannot be treated as type "
                                + this.sequenceType.getItemType().toString()
                                + this.sequenceType.getArity().getSymbol(),
                            this.getMetadata()
                    );
                case UnexpectedTypeErrorCode:
                    throw new UnexpectedTypeException(
                            "A sequence of more than one item is not expected here. Expected type: "
                                + this.sequenceType.getItemType().toString()
                                + this.sequenceType.getArity().getSymbol(),
                            this.getMetadata()
                    );
                default:
                    throw new OurBadException("Unexpected error code in treat as iterator.", this.getMetadata());
            }
        }
    }
}
<|MERGE_RESOLUTION|>--- conflicted
+++ resolved
@@ -163,12 +163,6 @@
                     ||
                     this.sequenceType.getArity() == SequenceType.Arity.OneOrMore)
         ) {
-<<<<<<< HEAD
-            String message = "Empty sequence cannot be treated as type "
-                + this.sequenceTypeName
-                + this.sequenceType.getArity().getSymbol();
-=======
->>>>>>> 2e20f98f
             switch (this.errorCode) {
                 case DynamicTypeTreatErrorCode:
                     throw new TreatException(
