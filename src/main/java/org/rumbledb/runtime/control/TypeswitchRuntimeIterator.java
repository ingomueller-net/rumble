--- conflicted
+++ resolved
@@ -99,27 +99,17 @@
     }
 
     private boolean testTypeMatch(TypeswitchRuntimeIteratorCase typeSwitchCase) {
-<<<<<<< HEAD
-        for (SequenceType sequenceType : typeSwitchCase.getSequenceTypeUnion()) {
-            if (this.testValue != null && this.testValue.isTypeOf(sequenceType.getItemType())) {
-                if (typeSwitchCase.getVariableName() != null) {
-                    this.currentDynamicContextForLocalExecution.addVariableValue(
-                        typeSwitchCase.getVariableName(),
-                        Collections.singletonList(this.testValue)
-                    );
-=======
         if (typeSwitchCase.getSequenceTypeUnion() != null) {
-            for (FlworVarSequenceType sequenceType : typeSwitchCase.getSequenceTypeUnion()) {
-                if (this.testValue != null && this.testValue.isTypeOf(sequenceType.getSequence().getItemType())) {
+            for (SequenceType sequenceType : typeSwitchCase.getSequenceTypeUnion()) {
+                if (this.testValue != null && this.testValue.isTypeOf(sequenceType.getItemType())) {
                     if (typeSwitchCase.getVariableName() != null) {
                         this.currentDynamicContextForLocalExecution.addVariableValue(
-                            typeSwitchCase.getVariableName(),
-                            Collections.singletonList(this.testValue)
+                                typeSwitchCase.getVariableName(),
+                                Collections.singletonList(this.testValue)
                         );
                     }
                     this.matchingIterator = typeSwitchCase.getReturnIterator();
                     return true;
->>>>>>> 7c2e375e
                 }
             }
         }
