--- conflicted
+++ resolved
@@ -340,15 +340,10 @@
         itemTypes.put("date", ItemType.dateItem);
         itemTypes.put("time", ItemType.timeItem);
 
-<<<<<<< HEAD
-        itemTypes.put("anyURI", new ItemType(ItemTypes.AnyURIItem));
-
-        itemTypes.put("hexBinary", new ItemType(ItemTypes.HexBinaryItem));
-        itemTypes.put("base64Binary", new ItemType(ItemTypes.Base64BinaryItem));
-=======
+        itemTypes.put("anyURI", ItemType.anyURIItem);
+
         itemTypes.put("hexBinary", ItemType.hexBinaryItem);
         itemTypes.put("base64Binary", ItemType.base64BinaryItem);
->>>>>>> d74ccd25
 
         itemTypes.put("null", ItemType.nullItem);
 
