/*
 * Licensed to the Apache Software Foundation (ASF) under one or more
 * contributor license agreements. See the NOTICE file distributed with
 * this work for additional information regarding copyright ownership.
 * The ASF licenses this file to You under the Apache License, Version 2.0
 * (the "License"); you may not use this file except in compliance with
 * the License. You may obtain a copy of the License at
 *
 * http://www.apache.org/licenses/LICENSE-2.0
 *
 * Unless required by applicable law or agreed to in writing, software
 * distributed under the License is distributed on an "AS IS" BASIS,
 * WITHOUT WARRANTIES OR CONDITIONS OF ANY KIND, either express or implied.
 * See the License for the specific language governing permissions and
 * limitations under the License.
 *
 * Authors: Stefan Irimescu, Can Berker Cikis
 *
 */

package org.rumbledb.compiler;

import org.rumbledb.exceptions.UndeclaredVariableException;
import org.rumbledb.expressions.AbstractNodeVisitor;
import org.rumbledb.expressions.Expression;
import org.rumbledb.expressions.Node;
import org.rumbledb.expressions.control.TypeswitchCase;
import org.rumbledb.expressions.control.TypeSwitchExpression;
import org.rumbledb.expressions.flowr.CountClause;
import org.rumbledb.expressions.flowr.Clause;
import org.rumbledb.expressions.flowr.FlworExpression;
import org.rumbledb.expressions.flowr.FlworVarDecl;
import org.rumbledb.expressions.flowr.ForClauseVar;
import org.rumbledb.expressions.flowr.GroupByClauseVar;
import org.rumbledb.expressions.flowr.LetClauseVar;
import org.rumbledb.expressions.primary.FunctionCallExpression;
import org.rumbledb.expressions.primary.InlineFunctionExpression;
import org.rumbledb.expressions.primary.VariableReferenceExpression;
import org.rumbledb.expressions.quantifiers.QuantifiedExpression;
import org.rumbledb.expressions.quantifiers.QuantifiedExpressionVar;
import sparksoniq.jsoniq.ExecutionMode;
import sparksoniq.semantics.StaticContext;
import sparksoniq.semantics.types.ItemType;
import sparksoniq.semantics.types.ItemTypes;
import sparksoniq.semantics.types.SequenceType;

public class StaticContextVisitor extends AbstractNodeVisitor<StaticContext> {

    // indicate whether an error should be thrown if an duplicate user defined function declaration is detected
    private boolean ignoreDuplicateUserDefinedFunctionError;

    // indicate whether an error should be thrown if a function call is made for a non-existing function
    private boolean ignoreMissingFunctionError;

    private boolean ignoreUnsetExecutionModeAccessDuringFunctionDeclaration;

    public StaticContextVisitor() {
        this.setConfigForInitialPass();
    }

    // static context visitor's multipass algorithm enables function hoisting

    // initial pass collects function declaration information
    public void setConfigForInitialPass() {
        // initial pass ensures that built-in functions are not redeclared or a single function definition is duplicated
        this.ignoreDuplicateUserDefinedFunctionError = false;
        // functions calls that refer to undeclared functions will have their execution mode unset
        this.ignoreMissingFunctionError = true;
        // function declarations make undefined/unset function calls in their body will also have their execution mode
        // unset
        this.ignoreUnsetExecutionModeAccessDuringFunctionDeclaration = true;
    }

    // intermediate passes set execution mode for functions that refer to other functions
    public void setConfigForIntermediatePasses() {
        // user defined functions will be redeclared in consequent passes to update their execution modes
        this.ignoreDuplicateUserDefinedFunctionError = true;
        // since all function declaration information is available, functions cannot be missing anymore
        this.ignoreMissingFunctionError = false;
        this.ignoreUnsetExecutionModeAccessDuringFunctionDeclaration = true;
    }

    // final pass ensures that all function calls have their execution modes set
    public void setConfigForFinalPass() {
        this.ignoreDuplicateUserDefinedFunctionError = true;
        this.ignoreMissingFunctionError = false;
        this.ignoreUnsetExecutionModeAccessDuringFunctionDeclaration = false;
    }

    @Override
    protected StaticContext defaultAction(Node node, StaticContext argument) {
        StaticContext generatedContext = visitDescendants(node, argument);
        // initialize execution mode by visiting children and expressions first, then calling initialize methods
        node.initHighestExecutionMode();
        return generatedContext;
    }

    @Override
    public StaticContext visit(Node node, StaticContext argument) {
        if (argument == null) {
            argument = new StaticContext();
        }
        if (node instanceof Expression) {
            ((Expression) node).setStaticContext(argument);
        }
        return node.accept(this, argument);
    }

    // region primary
    @Override
    public StaticContext visitVariableReference(VariableReferenceExpression expression, StaticContext argument) {
        String variableName = expression.getVariableName();
        if (!argument.isInScope(variableName)) {
            throw new UndeclaredVariableException(
                    "Uninitialized variable reference: " + variableName,
                    expression.getMetadata()
            );
        } else {
            expression.setType(argument.getVariableSequenceType(variableName));
            expression.setHighestExecutionMode(argument.getVariableStorageMode(variableName));
            return argument;
        }
    }

    @Override
    public StaticContext visitFunctionDeclaration(InlineFunctionExpression expression, StaticContext argument) {
        // define a static context for the function body, add params to the context and visit the body expression
        StaticContext functionDeclarationContext = new StaticContext(argument);
        expression.getParams()
            .forEach(
                (paramName, flworVarSequenceType) -> functionDeclarationContext.addVariable(
                    paramName,
                    flworVarSequenceType,
                    expression.getMetadata(),
                    ExecutionMode.LOCAL // static udf currently supports materialized(local) params, not RDDs or DFs
                )
            );
        // visit the body first to make its execution mode available while adding the function to the catalog
        this.visit(expression.getBody(), functionDeclarationContext);
        expression.initHighestExecutionMode();
        expression.registerUserDefinedFunctionExecutionMode(
            this.ignoreDuplicateUserDefinedFunctionError,
            this.ignoreUnsetExecutionModeAccessDuringFunctionDeclaration
        );
        return functionDeclarationContext;
    }

    @Override
    public StaticContext visitFunctionCall(FunctionCallExpression expression, StaticContext argument) {
        StaticContext generatedContext = visitDescendants(expression, argument);
        expression.initFunctionCallHighestExecutionMode(this.ignoreMissingFunctionError);
        return generatedContext;
    }
    // endregion

    // region FLWOR
    @Override
    public StaticContext visitFlowrExpression(FlworExpression expression, StaticContext argument) {
        StaticContext result = this.visit(expression.getStartClause(), argument);
        for (Clause clause : expression.getContentClauses()) {
            result = this.visit(clause, result);
        }

        result = this.visit(expression.getReturnClause(), result);
        return result;
    }

    // region FLWOR vars
    @Override
    public StaticContext visitForClauseVar(ForClauseVar expression, StaticContext argument) {
        // TODO visit at...
        this.visit(expression.getExpression(), argument);
        expression.initHighestExecutionAndVariableHighestStorageModes();

        StaticContext result = visitFlowrVarDeclaration(expression, argument);
        if (expression.getPositionalVariableReference() != null) {
            result.addVariable(
                expression.getPositionalVariableReference().getVariableName(),
                new SequenceType(new ItemType(ItemTypes.IntegerItem)),
                expression.getMetadata(),
                ExecutionMode.LOCAL
            );
        }
        return result;
    }

    @Override
    public StaticContext visitLetClauseVar(LetClauseVar expression, StaticContext argument) {
        this.visit(expression.getExpression(), argument);
        expression.initHighestExecutionAndVariableHighestStorageModes();
        return visitFlowrVarDeclaration(expression, argument);
    }

    @Override
    public StaticContext visitGroupByClauseVar(GroupByClauseVar expression, StaticContext argument) {
        StaticContext groupByClauseContext;
        if (expression.getExpression() != null) {
            // if a variable declaration takes place
            this.visit(expression.getExpression(), argument);
            // initialize execution and storage modes and then add the variable to the context
            expression.initHighestExecutionAndVariableHighestStorageModes();
            groupByClauseContext = visitFlowrVarDeclaration(expression, argument);
        } else {
            // if a variable is only referenced, use the context as is
            groupByClauseContext = argument;
        }
        // validate if the referenced variable exists in the current context
        this.visit(expression.getVariableReference(), groupByClauseContext);
        return groupByClauseContext;
    }

    @Override
    public StaticContext visitCountClause(CountClause expression, StaticContext argument) {
        expression.initHighestExecutionMode();
        StaticContext result = new StaticContext(argument);
        result.addVariable(
            expression.getCountVariable().getVariableName(),
            new SequenceType(new ItemType(ItemTypes.IntegerItem), SequenceType.Arity.One),
            expression.getMetadata(),
            ExecutionMode.LOCAL
        );
        this.visit(expression.getCountVariable(), result);
        return result;
    }

    private StaticContext visitFlowrVarDeclaration(FlworVarDecl expression, StaticContext argument) {
        StaticContext result = new StaticContext(argument);
        // TODO for now we only suppot as/default, no inference, flags
        SequenceType type = expression.getSequenceType() == null
            ? new SequenceType()
            : expression.getSequenceType();
        result.addVariable(
            expression.getVariableReference().getVariableName(),
            type,
            expression.getMetadata(),
            expression.getVariableHighestStorageMode()
        );
        return result;
    }
    // endregion
    // endregion

    // region quantifiers
    @Override
    public StaticContext visitQuantifiedExpression(QuantifiedExpression expression, StaticContext argument) {
        StaticContext contextWithQuantifiedExpressionVariables = argument;
        for (QuantifiedExpressionVar clause : expression.getVariables()) {
            contextWithQuantifiedExpressionVariables = this.visit(clause, contextWithQuantifiedExpressionVariables);
        }
        // validate expression with the defined variables
        this.visit(expression.getEvaluationExpression(), contextWithQuantifiedExpressionVariables);
        expression.initHighestExecutionMode();
        // return the given context unchanged as defined variables go out of scope
        return argument;
    }

    @Override
    public StaticContext visitQuantifiedExpressionVar(QuantifiedExpressionVar expression, StaticContext argument) {
        // validate expression with starting context
        this.visit(expression.getExpression(), argument);
        expression.initHighestExecutionMode();

        // create a child context, add the variable and return it
        StaticContext result = new StaticContext(argument);
        SequenceType type = expression.getSequenceType() == null ? new SequenceType() : expression.getSequenceType();
        result.addVariable(
            expression.getVariableReference().getVariableName(),
            type,
            expression.getMetadata(),
            ExecutionMode.LOCAL
        );
        return result;
    }
    // endregion

    // region control
    @Override
    public StaticContext visitTypeSwitchExpression(TypeSwitchExpression expression, StaticContext argument) {
        this.visit(expression.getTestCondition(), argument);
        for (TypeswitchCase c : expression.getCases()) {
            StaticContext caseContext = new StaticContext(argument);
            String variableName = c.getVariableName();
            if (variableName != null) {
<<<<<<< HEAD
                System.out.println("Found variable " + variableName);
=======
>>>>>>> e84ccebc
                caseContext.addVariable(
                    variableName,
                    null,
                    expression.getMetadata(),
                    ExecutionMode.LOCAL
                );
            }
            this.visit(c.getReturnExpression(), caseContext);
            // return the given context unchanged as defined variables go out of scope
<<<<<<< HEAD
=======
            return argument;
>>>>>>> e84ccebc
        }

        String defaultCaseVariableName = expression.getDefaultVariableName();
        if (defaultCaseVariableName == null) {
            this.visit(expression.getDefaultExpression(), argument);
        } else {
            // add variable to child context to visit default return expression
            StaticContext defaultCaseStaticContext = new StaticContext(argument);
            defaultCaseStaticContext.addVariable(
                defaultCaseVariableName,
                null,
                expression.getMetadata(),
                ExecutionMode.LOCAL
            );
            this.visit(expression.getDefaultExpression(), defaultCaseStaticContext);
        }
        expression.initHighestExecutionMode();
        // return the given context unchanged as defined variables go out of scope
        return argument;
    }
    // endregion

}<|MERGE_RESOLUTION|>--- conflicted
+++ resolved
@@ -281,10 +281,6 @@
             StaticContext caseContext = new StaticContext(argument);
             String variableName = c.getVariableName();
             if (variableName != null) {
-<<<<<<< HEAD
-                System.out.println("Found variable " + variableName);
-=======
->>>>>>> e84ccebc
                 caseContext.addVariable(
                     variableName,
                     null,
@@ -294,10 +290,6 @@
             }
             this.visit(c.getReturnExpression(), caseContext);
             // return the given context unchanged as defined variables go out of scope
-<<<<<<< HEAD
-=======
-            return argument;
->>>>>>> e84ccebc
         }
 
         String defaultCaseVariableName = expression.getDefaultVariableName();
